--- conflicted
+++ resolved
@@ -1,1048 +1,975 @@
-<<<<<<< HEAD
-﻿function Get-GraphSite                {
-=======
-﻿function Get-GraphSite {
->>>>>>> ed666225
-    <#
-      .Synopsis
-        Gets details of a sharepoint site, or its lists, drives or subsites
-      .Description
-        This interogates https://graph.microsoft.com/v1.0/sites/{id}
-        which requires consent to use the Sites.Read.All scope or better.
-        If no ID is provided it queries the Root site.
-        Depending on the parameters given it will return subsites, lists
-        detials of a single list, OneDrive Drives and on Note Notebooks.,
-        it
-      .Example
-        >Get-GraphTeam -site | Get-GraphSite -Lists -Hidden
-        Gets the site(s) for the current user's team(s) and gets lists
-        from the site(s) including hidden ones.
-    #>
-    [cmdletbinding(DefaultParameterSetName="None")]
-    param(
-        #Specifies a site, if omitted "root" will be assumed - the root site of the user's tennant.
-        [Parameter( ValueFromPipeline=$true,Position=0)]
-        $Site = "root",
-        #If specified returns the lists in the site.
-        [Parameter(Mandatory=$true, ParameterSetName="Lists")]
-        [Switch]$Lists,
-        #If specified returns the system lists which are hidden by default
-        [Parameter(ParameterSetName="Lists")]
-        [Switch]$Hidden,
-        #if Specified returns the details of one list
-        [Parameter(Mandatory=$true, ParameterSetName="SingleList")]
-        [String]$listID,
-        #If Specified returns notebooks in the s
-        [Parameter(Mandatory=$true, ParameterSetName="Notebooks")]
-        [Switch]$Notebooks,
-        #If Specified returns the drives in the site.
-        [Parameter(Mandatory=$true, ParameterSetName="Drives")]
-        [Switch]$Drives,
-        #If Specified returns the sub-sites within the site, if the user has suitable permissions.
-        [Parameter(Mandatory=$true, ParameterSetName="SubSites")]
-        [Switch]$SubSites # Needs higher permissions
-    )
-    begin {
-        Connect-MSGraph
-        $webParams = @{Method = 'Get'
-                    Headers = $Script:DefaultHeader
-        }
-    }
-    process {
-        if (-not $Script:WorkOrSchool) {Write-Warning   -Message "This command only works when you are logged in with a work or school account." ; return    }
-        foreach ($s in $site) {
-
-            if ($s.id)     {$siteID    = $s.id}     else {$siteid = $s}
-            if ($s.weburl) {$ParentURL = $s.weburl} else {
-                $ParentURL = (Invoke-RestMethod @webParams -Uri "https://graph.microsoft.com/v1.0/sites/$siteID").webUrl
-            }
-            if     ($ListID)     { (Invoke-RestMethod @webParams -Uri  "https://graph.microsoft.com/v1.0/sites/$SiteID/lists/$ListID/items?expand=fields").value }
-            elseif ($Lists)      {
-
-                              $webParams['uri'] =  "https://graph.microsoft.com/v1.0/sites/$SiteID/lists?expand=columns,contenttypes,drive"
-                              if ($Hidden) {
-                                $webParams['uri'] += '&$select=system,createdDateTime,description,eTag,id,lastModifiedDateTime,name,webUrl,displayName,createdBy,lastModifiedBy,list'
-                              }
-                              $l = (Invoke-RestMethod @webParams).value
-                              foreach ($list in $l) {
-                                $list.pstypeNames.add('GraphList')
-                                if ($list.drive) {$list.drive.pstypeNames.add('GraphDrive')}
-                                Add-Member -InputObject $list -MemberType NoteProperty -Name siteID -Value $siteID
-                                if ($ParentURL) {
-                                    Add-Member -InputObject $list -MemberType NoteProperty -Name ParentUrl -Value $ParentURL
-                                }
-                              }
-                              return $l
-            }
-            elseif ($Drives)     {
-                              $d = (Invoke-RestMethod @webParams -Uri  "https://graph.microsoft.com/v1.0/sites/$SiteID/drives").value
-                              foreach ($drive in $d) {$drive.pstypeNames.add("GraphDrive")}
-                              return $d
-            }
-            elseif ($SubSites)   {
-                              $SubSitelist = (Invoke-RestMethod @webParams -Uri  "https://graph.microsoft.com/v1.0/sites/$SiteID/sites" ).value
-                              foreach ($subsite in $SubSitelist) {
-                                $subsite.pstypeNames.add("GraphSite")
-                                Add-Member -InputObject $subsite -MemberType NoteProperty -Name siteID -Value $siteID
-                                if ($ParentURL) {
-                                    Add-Member -InputObject $subsite -MemberType NoteProperty -Name ParentUrl -Value $ParentURL
-                                }
-                              }
-                              retrun $SubSitelist
-            }
-            elseif ($Notebooks)  {
-                if ($siteID -eq "root") {
-                    $siteID  =     (Invoke-RestMethod @webParams -Uri  "https://graph.microsoft.com/v1.0/sites/root").id
-                }
-                $books = (Invoke-RestMethod @webParams -uri   "https://graph.microsoft.com/v1.0/sites/$siteID/onenote/notebooks?`$expand=sections").value
-                foreach ($b in $books) {
-                    foreach ($s in $b.sections) {$s.pstypeNames.add("GraphOneNoteSection")}
-                    $b.pstypeNames.add("GraphOneNoteBook")
-                }
-                return $books
-            }
-            else            {   $site = Invoke-RestMethod @webParams -Uri ("https://graph.microsoft.com/v1.0/sites/$siteID" + '?expand=drives,lists,sites')
-                                $site.lists  | Add-Member -MemberType NoteProperty   -Name SiteID   -Value  $site.id
-                                $site.lists  | Add-Member -MemberType ScriptProperty -Name Template -Value {$this.list.template}
-                                $site.lists  | ForEach-Object {$_.pstypeNames.add("GraphList")}
-                                $site.drives | ForEach-Object {$_.pstypeNames.add("GraphDrive")}
-                                $site.sites  | ForEach-Object {$_.pstypeNames.add("GraphSite")}
-                                $site.pstypeNames.add("GraphSite")
-                                return $site
-            }
-        }
-    }
-    #https://graph.microsoft.com/v1.0/sites?search=contoso
-    #https://graph.microsoft.com/v1.0/sites/root/columns
-    #https://graph.microsoft.com/v1.0/sites/root/contentTypes
-}
-
-<<<<<<< HEAD
-function Get-GraphList                {
-=======
-function Get-GraphList {
->>>>>>> ed666225
-    <#
-      .Synopsis
-        Gets sharepoint list objects or their items
-      .Description
-        This interogates https://graph.microsoft.com/v1.0/sites/{id}/lists{id}
-        which requires consent to use the Sites.Read.All scope or better.
-        This does not suppor the use of a filter parameter so any "where"
-        operation has to be done on the returned data.
-      .Example
-        >
-        >$myTeamSite = Get-GraphTeam -Site | select -first 1
-        >$problemsList = $myteamsite.lists | where name -like problem*
-        >
-        > Get-GraphList -site $myTeamSite.id -list $problemslist.id -ColumnList
-
-        The first command gets the current users group(s) and returns their site(s).
-        For this example we select the first site. The sites returned by Get-GraphGroup /
-        Get-GraphTeam have a .lists property and second command selects the list we want
-        The third line shows calling Get-GraphList using the ID for both Site and List
-        and  getting the columns in the list.
-        The next example shows an easier way to provide the information; and in fact
-        there is already a .columns property of $problemsList which has the column information
-      .Example
-        > Get-graphlist $problemsList -Items
-        This uses $problemsList from the previous example. Get-GraphGroup (aka Get-GraphTeam)
-        gets the Site, it gets the sites lists, and adds the site ID as a property, so
-        $Problemslist has propeties for the list ID and the site ID. So this exmaple uses a
-        shorter form of just providing the list and returns the items in their raw state
-      .Example
-        > Get-graphlist $problemsList -Items -Property title, issuestatus, AssignedToLookupID, priority
-        This builds on the previous example. Specifying -Property causes Get-GraphList to
-        return the Item(s) Fields collection(s) and sets the default fields to be displayed.
-        By default if an object has 4 visbible properties or fewer PowerShell displays it
-        as a table, if it has more than 4 a list is used, this can be managed with
-        $FormatEnumerationLimit. In this case 4 properties are show in a table view.
-        However 'Person or Group' fields, like AssignedTo return a lookupID.
-        This comes from the hidden list 'Users' and the next example shows how to get
-        information from this list. (The Get-GraphSiteUserList provides a shortcut for geting
-        this Information)
-      .Example
-        >
-        >Get-GraphList -Site $myteamSite -Hidden  | where name -eq 'users' |
-            Get-Graphlist -Items -Property id,ContentType,Title,Name
-
-        This uses the $myTeamSite variable from the first example.
-        If neither Items, nor ColumnList is specified, Get-GraphList returns list objects,
-        (the same result as using Get-GraphSite -Lists) so the first command gets lists
-        in the team site including hidden ones - which aren't included in the .lists
-        property of the site, and users IS hidden. The where command isolates that list,
-        and it is piped into a second Get-GraphList command, which gets its items
-        and displays the properties of interest
-      .Example
-        >
-        >$mydocuments = Get-GraphUser -Site | Get-GraphSite -lists | where name -eq documents
-        >Get-GraphList $shareddocsList -items | Select -expand driveItem |
-              Copy-FromGraphFolder -Destination C:\temp
-
-        This command works with a users "MySite" - the first command gets the user's
-        site, gets its lists and selects the one named "Documents"
-        The second gets the items in this list; when a list object has an associated drive,
-        items returned by Get-GraphList -items will have a .DriveItem property.
-        Driveitems can be piped into  Copy-FromGraphFolder .
-    #>
-    [cmdletbinding(DefaultParameterSetName="None")]
-    param(
-        #The list either as an ID or as a list object (which may contain the site.)
-        [parameter(ValueFromPipeline=$true, ParameterSetName="ListID",Position=0)]
-        [parameter(ValueFromPipeline=$true, ParameterSetName="ListItems",Position=0)]
-        [parameter(ValueFromPipeline=$true, ParameterSetName="ListIDColumns",Position=0)]
-        $List ,
-        #Specifies a site, if omitted "root" will be assumed - the root site of the user's tennant.
-        $Site = "root",
-        #If specified returns hidden lists (like 'Users')
-        [Parameter(ParameterSetName="ListofLists",Mandatory=$true)]
-        [Switch]$Hidden,
-        #If specified returns the list's items
-        [Parameter(ParameterSetName="ListItems",Mandatory=$true)]
-        [Switch]$Items,
-        #If specified returns the columns in the list
-        [parameter(ParameterSetName="ListIDColumns", Mandatory=$true)]
-        [Switch]$ColumnList,
-        #if specified returned items will be expanded and the default display fields will be set
-        [Parameter(ParameterSetName="ListItems")]
-        [Alias('Fields')]
-        [String[]]$Property
-
-    )
-
-    if     ($Site.id)     {$siteID = $Site.ID}
-    elseif ($List.siteID) {$siteID = $List.siteID}
-    else                  {$siteID = $Site}  #Site has a default, so won't be empty
-    if     ($List.id)     {$listid = $List.ID}
-    elseif ($List)        {$listid = $List    #Don't set listID if List is empty (it has no default)
-                           if (-not $PSBoundParameters.ContainsKey('Site')) { #If we got a list ID and no site it's probably not the root!
-                               Write-Warning -Message 'Assuming root site. If a 404 "not found" error occurs specify the site explicitly.'
-                           }
-    }
-
-    Connect-MSGraph
-    $webParams = @{Method = "Get"
-                  Headers = $Script:DefaultHeader
-    }
-    if     ($Items) {
-        $uri = "https://graph.microsoft.com/v1.0/sites/$siteID/lists/$listid/items?expand=fields"
-        if ($List.drive) { $uri += ',driveItem' } #trying to expand driveItem in drive-less lists causes an error.
-        Write-Progress -Activity 'Getting list items'
-        $listitems = (Invoke-RestMethod @webParams -uri $uri).value
-        Write-Progress -Activity 'Getting list items' -Completed
-        if ($Property) {
-            $defaultDisplayPropertySet = New-Object System.Management.Automation.PSPropertySet('DefaultDisplayPropertySet',[string[]]$Property)
-            $psStandardMembers = [System.Management.Automation.PSMemberInfo[]]@($defaultDisplayPropertySet)
-            foreach ($i in $listitems) {
-                Add-Member  -InputObject $i.fields -MemberType MemberSet    -Name PSStandardMembers -Value $PSStandardMembers -PassThru |
-                Add-Member  -MemberType NoteProperty -Name SiteID -Value $siteID -PassThru |
-                Add-Member  -MemberType NoteProperty -Name Listid -Value $listid -PassThru |
-                Add-Member  -MemberType NoteProperty -Name Itemid -Value $i.id   -PassThru
-            }
-            return
-        }
-        else {
-            foreach ($i in $listitems) {
-                if ($i.driveItem) {$i.driveitem.pstypeNames.add('GraphDriveItem')}
-                Add-Member  -InputObject $i -MemberType NoteProperty -Name siteID -Value $siteID
-                Add-Member  -InputObject $i -MemberType NoteProperty -Name ListID -Value $listid
-            }
-            return $listitems
-        }
-    }
-    #If we were asked for listItems we will have returned in the previous if. From here on we return objects for one or more list(s)
-    elseif ($List)  {
-        Write-Progress -Activity 'Getting list details'
-        $result =  Invoke-RestMethod @webParams -uri "https://graph.microsoft.com/v1.0/sites/$siteID/lists/$listid`?expand=columns,contenttypes,drive,items(expand=fields)"
-        Write-Progress -Activity 'Getting list details' -Completed
-    }
-    else   {
-        Write-Progress -Activity 'Getting Site Lists'
-        $webParams['uri'] =  "https://graph.microsoft.com/v1.0/sites/$siteID/lists?expand=columns,contenttypes,drive"
-        if ($Hidden) {
-          $webParams['uri'] += '&$select=system,createdDateTime,description,eTag,id,lastModifiedDateTime,name,webUrl,displayName,createdBy,lastModifiedBy,list'
-        }
-        $result = (Invoke-RestMethod @webParams).Value
-        Write-Progress -Activity 'Getting Site Lists' -Completed
-    }
-    if     ($ColumnList) {
-        $result = $result | Select-Object -ExpandProperty Columns
-        foreach ($r in $result) {
-            $r.pstypeNames.add('GraphColumn')
-            Add-Member -InputObject $r -MemberType NoteProperty -Name SiteID -Value $Siteid
-            Add-Member -InputObject $r -MemberType NoteProperty -Name ListID -Value $listid
-        }
-        return $result
-    }
-    else   {
-        ForEach ($r in $result) {
-            $r.pstypeNames.add('GraphList')
-            if ($r.drive) {$r.drive.pstypeNames.add('GraphDrive')}
-            Add-Member -InputObject $r  -MemberType NoteProperty -Name SiteID -Value $siteID
-        }
-        return $result
-    }
-}
-
-<#
-Update list item      PATCH https://graph.microsoft.com/v1.0/sites/{site-id}/lists/{list-id}/items/{item-id}   https://docs.microsoft.com/en-us/graph/api/listitem-update?view=graph-rest-1.0
-
-Versions
-GET /sites/{site-id}/items/{item-id}/versions
-GET /sites/{site-id}/lists/{list-id}/items/{item-id}/versions
-#>
-
-<<<<<<< HEAD
-function New-GraphList                {
-=======
-
-function New-GraphList {
->>>>>>> ed666225
-    <#
-      .Synopsis
-        Creates a new sharepoint list
-      .Description
-        This posts a new item to https://graph.microsoft.com/v1.0/sites/{id}/lists
-        which requires consent to use the Sites.Manage.All scope.
-        The API allows lists to be created - but not with content types, only as a defined
-        collection of columns. There is no PATCH or DELETE support so there there are is
-        no Set- or Remove- function to go with the New-
-      .Example
-        >$site            = Get-GraphUser -Teams -Name Consultants | Get-GraphTeam -site
-        >$textcolumndef   = New-GraphTextColumn -TextType plain
-        >$column1         = New-GraphColumn -Name Author -ColumnDefinition $textcolumndef
-        >$numberColumnDef = New-GraphNumberColumn
-        >$column2         = New-GraphColumn -Name PageCount -ColumnDefinition $numberColumnDef
-        >$booksList       = New-GraphList   -Name NewBooks  -Columns $column1,$column2 -Site $site -Template genericList
-        >Start $bookslist.weburl
-
-        This builds the example at https://docs.microsoft.com/en-us/graph/api/list-create?view=graph-rest-1.0
-        The first line gets the sharepoint site for a team the current user is a member of named 'consultants'
-        The second creates the column settings for a text column and the thrid builds a named column
-        definition with that specification. Lines 4 and 5 define a Number column
-        And line 6 creates a new generic list on the site found in line 1; the list is named 'books'
-        and has columns title (as all generic list items do), Author and Page count (the latter two being
-        defined in lines 2-5). The final line opens the new list in a browser.
-      .Example
-        >New-GraphList -Name books -Columns (ListColumn author (TextColumn)),(ListColumn pagecount (NumberColumn))  -Site $site
-        This example does the same task as the previous one but leaves out some default parameters :
-        text columns default to plain text and genericList is the default template.
-        The columns are specifed using Aliases to give sort of DSL: "(listcolumn author (textColumn))" is eqivalent to
-        (New-GraphColumn -Name Author -ColumnDefinition (New-TextColumn)  )
-      .Example
-        >
-        >$cols = 'AssignedTo', 'IssueStatus',  'TaskDueDate',   'V3Comments' | foreach {Get-GraphSiteColumn -name $_}
-        >$cols += Get-GraphSiteColumn -Name 'priority' -ColumnGroup 'Core Task and Issue Columns'
-        >New-GraphList -Name 'Problem Tracking' -Columns $cols  -Site $site -Template genericList
-
-        This gets a set of pre-existing columns and uses them to create a new list.
-        The first line gets columns with unique names. "Priority" is defined in multiple groups,
-        so the second line qualifies which version ot wants
-        And the third line uses the columns to create a list.
-    #>
-    [CmdletBinding(SupportsShouldProcess)]
-    param(
-        #The Name of the list
-        [parameter(Mandatory=$true,Position=0)]
-        [Alias('Name')]
-        $DisplayName,
-        #The site where the list is to be added either as an ID or as a site object containing an ID
-        $Site,
-        #The base list template used in creating the list. This is validated against typical list names, though you made need to modify the code to add others
-        [ValidateSet('documentLibrary', 'genericList', 'tasks', 'survey', 'links', 'announcements', 'contacts')]
-        [string]$Template = 'genericList',
-        #A longer description for the list
-        $Description ,
-        #Columns to use in the list
-        $Columns,
-        #Create the list hidden
-        [switch]$Hidden
-    )
-    if     ($Site.ID)           {$siteID = $Site.id}
-    elseif ($site -is [string]) {$siteID = $site }
-    else   {Write-Warning -Message 'Could not determine the site ID'; Return} 
-    Connect-MSGraph
-    $WebParams = @{ 'URI'         = "https://graph.microsoft.com/v1.0/sites/$siteID/lists"
-                    'Method'      = 'Post'
-                    'Headers'     =  $DefaultHeader  
-                    'ContentType' = 'application/json'
-    }
-    $settings  = @{
-        'displayName'             = $DisplayName;
-        'list'   = @{
-            'contentTypesEnabled' = [bool]$ContentTypes;
-            'hidden'              = [bool]$Hidden
-            'template'            = $Template
-        }
-    }
-    if ($Description) {
-        $settings['description']  = $Description
-    }
-    if ($Columns) {
-        $settings['columns']      = @() + $Columns
-    }
-    if ($ContentTypes) {
-        $settings['contentTypes'] = @()
-        $i = 1
-        foreach ($ct in $contentTypes) {
-            $ct['order'] = @{'position' = $i ; 'default' = ($i -eq 1) }
-            $settings['contentTypes'] += $ct
-         }
-    }
-    $json = ConvertTo-Json $settings  -Depth 10
-    Write-Debug $Json
-    if ($Force -or $PSCmdlet.ShouldProcess($DisplayName,"Add list to site $($site.name)")) {
-        $result = Invoke-RestMethod @WebParams -body $json 
-        Add-Member -InputObject $result -MemberType NoteProperty -Name SiteID -Value $siteID
-        $result.pstypeNames.add('GraphList')
-        return $result
-    }
-}
-
-<<<<<<< HEAD
-function Add-GraphListItem            {
-=======
-function Add-GraphListItem {
->>>>>>> ed666225
-    <#
-      .Synopsis
-        Adds an item to a SharePoint List
-      .Description
-        This posts a new item to https://graph.microsoft.com/v1.0/sites/{id}/lists{id}/items
-        which requires consent to use the Sites.ReadWrite.All scope
-        Posting to a list is quite basic - it is a set of Name-ValuePairs and
-        FIELD NAMES ARE CASE SENSITIVE. If you get a 400 error from the server the
-        first thing to check is the names of the fields. It does not appear to be possible to
-        post certain types of field - lookup and Person/Group being the major issues.
-        The command will try to post what it is given, but it makes no attempt at validating it!
-     .Example
-     >
-     >$myteamsite = Get-GraphTeam -Site |select -first 1
-     >$problemslist = $myteamsite.lists.where({$_.name -like "problem*"})
-     >Add-GraphListItem  -List $problemslist -Fields @{Title='Demo Item';IssueStatus='Active';Priority='(2) Normal';}
-
-     The first command gets a team site which has a list named "Problem reports"
-     The second line gets that list
-     The third creates a list item with Title, IssueStatus and Priority fields.
-    #>
-    [cmdletbinding(SupportsShouldProcess=$true)]
-    param(
-        #The list to add to; this can be an ID, or list object with an ID, and a site ID
-        [parameter(Mandatory=$true,Position=0)]
-        $List,
-        #The item property values in a hash table as @{col1=$value1; col2='Value2'; col3=33}
-        [parameter(Mandatory=$true,Position=1)]
-        [hashtable]$Fields,
-        #If the list parameter does not contain a .SiteID property allows the site to specified as an ID or object
-        $Site,
-        #If specified the new item will be returned, otherwise it is created silently.
-        [Alias('PT')]
-        [switch]$Passthru,
-        #If specified the item will be added without prompting for confirmation (this is the default unless confirm preference is changed)
-        [switch]$Force
-    )
-    if     ($Site.ID)     {$siteid = $Site.ID}
-    elseif ($Site)        {$siteid = $Site}
-    elseif ($List.siteid) {$siteid = $List.siteid}
-    else   {throw 'The site could not be determined from the list; please specify the site explicitly.' ; return}
-    if     ($List.id)     {$listid = $List.ID}  else {$listID = $List}
-    Connect-MSGraph
-    $webParams = @{
-            'Method'      =  'Post'
-            'Headers'     =   $Script:DefaultHeader
-            'URI'         =  "https://graph.microsoft.com/v1.0/sites/$siteID/lists/$listID/items"
-            'ContentType' = 'application/json'
-    }
-    $Settings = @{'fields'=$Fields}
-    $json = ConvertTo-Json $settings
-    Write-Debug $Json
-    if ($Force -or $PSCmdlet.ShouldProcess($List.name,'Add item')) {
-        $result = Invoke-RestMethod @webParams -Body $json
-        if ($Passthru) {
-            $defaultDisplayPropertySet = New-Object System.Management.Automation.PSPropertySet('DefaultDisplayPropertySet',[string[]]$Fields.Keys)
-            $psStandardMembers = [System.Management.Automation.PSMemberInfo[]]@($defaultDisplayPropertySet)
-            Add-Member -InputObject $result.fields -MemberType MemberSet -Name PSStandardMembers -Value $PSStandardMembers -PassThru
-        }
-    }
-}
-
-<<<<<<< HEAD
-function Set-GraphListItem            {
-=======
-function Set-GraphListItem {
->>>>>>> ed666225
-    <#
-      .Synopsis
-        Updates an item in a SharePoint List
-      .Description
-        This Patches an existing item at https://graph.microsoft.com/v1.0/sites/{id}/lists{id}/items{id}/Fields
-        which requires consent to use the Sites.ReadWrite.All scope
-        Caveats in Add-GraphListItem apply to Set-GraphListItem.
-      .link
-        Add-GraphListItem
-      .Example
-      >
-      >$problemitems = get-graphlist $problemslist -Items -Property title,issuestatus,AssignedToLookupID,priority
-      >$problemitems[2] | Set-GraphListItem -Fields @{Priority='(2) Normal'}
-
-      The first line gets the items from a list , and the second updates the Priority field of the third one
-    #>
-    [cmdletbinding(SupportsShouldProcess=$true)]
-    param(
-        #The item to update; this can be an ID or an object with an ID, and a list and site ID as well
-        [parameter(ValueFromPipeline=$true, Mandatory=$true,Position=0)]
-        $Item,
-        #The item property values in a hash table as @{col1=$value1; col2='Value2'; col3=33}
-        [parameter(Mandatory=$true,Position=1)]
-        [hashtable]$Fields,
-        #If the item does not contain the list, the list to delete from an ID, or list object with an ID, and a site ID
-        $List,
-        #If there is no site id in the item or list parameter allows the site to specified as an ID or object
-        $Site,
-        #If specified, passes through the server's confirmation of the update
-        [Alias('PT')]
-        [switch]$Passthru,
-        #If specified the item will be updated without prompting for confirmation
-        [switch]$Force
-    )
-    if     ($item.SiteId) {$siteid = $item.SiteID}
-    elseif ($List.siteid) {$siteid = $List.siteid}
-    elseif ($Site.id)     {$siteid = $Site.id}
-    elseif ($Site)        {$siteid = $Site}
-    else   {throw 'The site could not be determined; please specify the site explicitly.' ; return}
-    if     ($item.Listid) {$listid = $Item.ListID}
-    elseif ($List.id)     {$listid = $List.ID}
-    elseif ($listid)      {$listID = $List}
-    else   {throw 'The List could not be determined; please specify the list explicity' ; return}
-    if     ($Item.id)     {$item   = $Item.id}
-    Connect-MSGraph
-    $webParams = @{
-            'Method'      =  'Patch'
-            'Headers'     =   $Script:DefaultHeader
-            'URI'         =  "https://graph.microsoft.com/v1.0/sites/$siteID/lists/$listID/items/$Item/fields"
-            'ContentType' = 'application/json'
-    }
-
-    $json = ConvertTo-Json $Fields
-    Write-Debug $Json
-    if ($Force -or $PSCmdlet.ShouldProcess($List.name,'Update item')) {
-        $result = Invoke-RestMethod @webParams -Body $json
-        if ($Passthru) { return $result}
-    }
-}
-
-<<<<<<< HEAD
-function Remove-GraphListItem         {
-=======
-function Remove-GraphListItem {
->>>>>>> ed666225
-    <#
-      .Synopsis
-        Deletes an item from a SharePoint List
-      .Description
-        This Deletes an item at https://graph.microsoft.com/v1.0/sites/{id}/lists{id}/items{id}
-        which requires consent to use the Sites.ReadWrite.All scope
-      .Example
-        >
-        >$problemitems = get-graphlist $problemslist -Items -Property title,issuestatus,AssignedToLookupID,priority
-        >$problemitems[4] | Remove-GraphListItem
-
-          The first line gets the items from a list , and the second line removes the fifth one
-    #>
-
-    [cmdletbinding(SupportsShouldProcess=$true,ConfirmImpact='High')]
-    param(
-        #The item to remove; this can be an ID or an object with an ID, and a list and site ID as well
-        [parameter(ValueFromPipeline=$true, Mandatory=$true,Position=0)]
-        $Item,
-        #If the item does not contain the list, the list to delete from an ID, or list object with an ID, and a site ID
-        $List,
-        #If there is no site id in the item or list parameter allows the site to specified as an ID or object
-        $Site,
-        #If specified the item will be deleted without prompting for confirmation (prompting is the default)
-        [switch]$Force
-    )
-    if     ($item.SiteId) {$siteid = $item.SiteID}
-    elseif ($List.siteid) {$siteid = $List.siteid}
-    elseif ($Site.id)     {$siteid = $Site.id}
-    elseif ($Site)        {$siteid = $Site}
-    else   {throw 'The site could not be determined; please specify the site explicitly.' ; return}
-    if     ($item.Listid) {$listid = $Item.ListID}
-    elseif ($List.id)     {$listid = $List.ID}
-    elseif ($listid)      {$listID = $List}
-    else   {throw 'The List could not be determined; please specify the list explicity' ; return}
-    if     ($Item.id)     {$item   = $Item.id}
-    Connect-MSGraph
-    $webParams = @{
-            'Method'      =  'DELETE'
-            'Headers'     =   $Script:DefaultHeader
-            'URI'         =  "https://graph.microsoft.com/v1.0/sites/$siteID/lists/$listID/items/$Item"
-            'ContentType' = 'application/json'
-    }
-    if ($force -or $PSCmdlet.ShouldProcess($item,'Delete List Item') ){ Invoke-RestMethod @webParams }
-}
-
-<<<<<<< HEAD
-function New-GraphColumn              {
-=======
-  function New-GraphColumn {
->>>>>>> ed666225
-    <#
-      .synopsis
-        Create a new Column definition for a sharepoint list
-      .description
-        New-GraphList uses column definitions to set up a new list.
-        Each column has a name, description, default and one of the properties from the following list
-        boolean, calculated, choice, currency, dateTime, lookup, number, personOrGroup or text
-        Flags can also be set to say if the column is indexed, Readonly and/or required.
-        Existing Columns defined in the site can be fetched with Get-GraphSiteColumn
-        New-GraphColumn defines a new column to be included in a list, and a typical list will need
-        multiple columns, which may be a mixture of new and existing columns.
-        The specifics of each of the column types is handled by a new-{typeName}Column command.
-        Examples appear in New-GraphList
-      .link
-        https://docs.microsoft.com/en-us/graph/api/resources/columndefinition?view=graph-rest-1.0
-      .link
-        New-GraphList
-    #>
-    [CmdletBinding(DefaultParameterSetName='None')]
-    [Alias('ListColumn')]
-    param (
-        [Parameter(Mandatory=$true,Position=0)]
-        # The API-facing name of the column as it appears in the fields on a listItem. For the user-facing name, see displayName.
-        [string]$Name,
-        #A definition created with on of the New-*Column commands for a text, currency, boolean etc
-        [Parameter(Mandatory=$true,Position=1)]
-        [hashtable]$ColumnDefinition ,
-        #For site columns, the name of the group this column belongs to. Helps organize related columns.
-        [string]$ColumnGroup,
-        #The user-facing description of the column.
-        [string]$Description,
-        #The user-facing name of the column.
-        [string]$DisplayName,
-        #Fills in the default value using a formula
-        [Parameter(ParameterSetName='DefaultbyFormula',Mandatory=$true)]
-        [string]$DefaultValueFormula,
-        #Fills in the defaultt value using a fixed value
-        [Parameter(ParameterSetName='DefaultbyValue',Mandatory=$true)]
-        [string]$DefaultValueString ,
-        #If specified the column is indexed to help the perfomance of searching and grouping.
-        [bool]$Indexed,
-        #Specifies whether the column values can be modified.
-        [bool]$ReadOnly,
-        #  Specifies whether the column value is not optional.
-        [bool]$Required,
-        #If true, no two list items may have the same value for this column.
-        [bool]$EnforceUniqueValues,
-        # Specifies whether the column is displayed in the user interface.
-        [boolean]$Hidden
-    )
-    $Settings = $ColumnDefinition + @{
-                           'name'                = $Name ;
-                           'indexed'             = [bool]$Indexed
-                           'readOnly'            = [bool]$ReadOnly
-                           'required'            = [bool]$Required
-                           'enforceUniqueValues' = [bool]$EnforceUniqueValues
-                           'hidden'              = [bool]$Hidden
-    }
-
-    if ($ColumnGroup) { $settings['columnGroup'] = $ColumnGroup }
-    if ($Description) { $settings['description'] = $Description }
-    if ($DisplayName) { $settings['displayName'] = $DisplayName }
-    else              { $settings['displayName'] = $Name }
-    if ($DefaultValueFormula) {
-                        $settings['defaultValue']= @{'formula' = $DefaultValueFormula}
-    }
-    elseif ($DefaultValueString) {
-                        $settings['defaultValue']= @{'value' = $DefaultValueString}
-    }
-
-    return $Settings
-}
-
-#region create all the column definitions used in a column
-<<<<<<< HEAD
-function New-GraphBooleanColumn       {
-=======
- function New-GraphBooleanColumn {
->>>>>>> ed666225
-    <#
-      .synopsis
-        Creates a definition of a Sharepoint calculated column
-      .link
-        https://docs.microsoft.com/en-us/graph/api/resources/calculatedcolumn?view=graph-rest-1.0
-    #>
-    [CmdletBinding()]
-    [Alias('BooleanColumn')]
-    param (
-    )
-    return @{'boolean' = @{} }
-}
-
-<<<<<<< HEAD
-function New-GraphCalculatedColumn    {
-=======
- function New-GraphCalculatedColumn {
->>>>>>> ed666225
-    <#
-      .synopsis
-        Creates a definition of a Sharepoint calculated column
-      .link
-        https://docs.microsoft.com/en-us/graph/api/resources/calculatedcolumn?view=graph-rest-1.0
-    #>
-    [CmdletBinding()]
-    [Alias('CalculatedColumn')]
-    param (
-        #The formula used to calculate the value.
-        $Formula ,
-        #Should the value be presented as a date only or a date and time
-        [ValidateSet( 'dateOnly', 'dateTime')]
-        $Format = 'dateTime',
-        # Should the result be treated as Number, text, date, Currency or boolean
-        [ValidateSet( 'boolean','currency','dateTime', 'number', 'text')]
-        $OutputType = 'text'
-    )
-    $columnSettings = @{
-        'formula'                        = $Formula
-        'ouputType'                      = $OutputType
-    }
-    if ($OutputType -eq 'dateTime') {
-        $columnSettings['format']        = $Format
-    }
-    return @{'calculated' = $columnSettings}
-}
-
-<<<<<<< HEAD
-function New-GraphChoiceColumn        {
-=======
- function New-GraphChoiceColumn {
->>>>>>> ed666225
-    <#
-      .synopsis
-        Creates a definition of a Sharepoint choice column
-      .link
-        https://docs.microsoft.com/en-us/graph/api/resources/lookupcolumn?view=graph-rest-1.0
-    #>
-    [CmdletBinding()]
-    [Alias('ChoiceColumn')]
-    param (
-        #The list of values available for this column..
-        [Parameter(Mandatory=$true,Position=0)]
-        [string[]]$Choices,
-         #How the choices are to be presented in the UX, defaults to dropdown menu
-        [ValidateSet('checkBoxes', 'dropDownMenu', 'radioButtons')]
-        [string]$DisplayAs ='dropDownMenu',
-        #Specified to indicates that values in the column should be able to exceed the standard limit of 255 characters.
-        [switch]$AllowTextEntry
-    )
-    return @{'choice' =  @{
-        'allowTextEntry'                 = [bool]$AllowTextEntry
-        'choices'                        = @() + $Choices
-        'displayAs'                      = $DisplayAs
-    }}
-}
-
-<<<<<<< HEAD
-function New-GraphCurrencyColumn      {
-=======
-function New-GraphCurrencyColumn {
->>>>>>> ed666225
-    <#
-      .synopsis
-        Creates a definition of a Sharepoint datetime column
-      .link
-        https://docs.microsoft.com/en-us/graph/api/resources/datetimecolumn?view=graph-rest-1.0
-    #>
-    [CmdletBinding()]
-    [Alias('CurrencyColumn')]
-    param (
-        $Locale = (Get-Culture)
-    )
-
-    if ($Locale -is [System.Globalization.CultureInfo] ) {
-        return @{'currency' =  @{'locale' = $Locale.name }}
-    }
-    elseif ( [System.Globalization.CultureInfo]::GetCultureInfo($Locale).displayname -Notmatch 'Unknown' ) {
-        return @{'currency' =   @{'locale' = $Locale}}
-    }
-    else {throw "$locale is not a known language"}
-}
-
-<<<<<<< HEAD
-function New-GraphDateTimeColumn      {
-=======
- function New-GraphDateTimeColumn {
->>>>>>> ed666225
-    <#
-      .synopsis
-        Creates a definition of a Sharepoint datetime column
-      .link
-        https://docs.microsoft.com/en-us/graph/api/resources/datetimecolumn?view=graph-rest-1.0
-    #>
-    [CmdletBinding()]
-    [Alias('DateTimeColumn')]
-    param (
-        #Should the value be presented as a date only or a date and time
-        [ValidateSet( 'dateOnly', 'dateTime')]
-        $Format = 'dateTime',
-        # Should the UX use default rendering or relative representation (eg. "today at 3:00 PM") or the standard absolute representation (eg. "5/10/2017 3:20 PM")
-        [ValidateSet( 'default', 'friendly', 'standard')]
-        $DisplayAs = 'default'
-    )
-    return @{'datetime' = @{
-        'displayAs'                      = $DisplayAs
-        'format'                         = $Format
-      }  }
-}
-
-<<<<<<< HEAD
-function New-GraphLookupColumn        {
-=======
- function New-GraphLookupColumn {
->>>>>>> ed666225
-    <#
-      .synopsis
-        Creates a definition of a Sharepoint lookup column
-      .link
-        https://docs.microsoft.com/en-us/graph/api/resources/lookupcolumn?view=graph-rest-1.0
-    #>
-    [CmdletBinding()]
-    [Alias('LookupColumn')]
-    param (
-        #The unique identifier of the lookup source list.
-        [Parameter(Mandatory=$true,Position=0)]
-        [string]$ListId,
-        #The name of the lookup source column.
-        [Parameter(Mandatory=$true,Position=0)]
-        [string]$ColumnName,
-        #If specified, this column is a secondary lookup, pulling an additional field from the list item looked up by the primary lookup. Use the list item looked up by the primary as the source for the column named here
-        [string]$PrimaryLookupColumnId,
-        #If Specified allows multiple/values to be specified
-        [switch]$MultipleSelection,
-        #Specified to indicates that values in the column should be able to exceed the standard limit of 255 characters.
-        [switch]$AllowUnlimitedLength
-    )
-    $columnSettings = @{
-        'allowMultipleValues'            = [bool]$MultipleSelection
-        'allowUnlimitedLength'           = $AllowUnlimitedLength
-        'columnName'                     = $ColumnName
-        'listId'                         = $ListId
-    }
-    if ($IncludeGroups) {
-          $columnSettings['primaryLookupColumnId'] = $PrimaryLookupColumnId
-    }
-    return @{'lookup' = $columnSettings}
-}
-
-<<<<<<< HEAD
-function New-GraphNumberColumn        {
-=======
-function New-GraphNumberColumn {
->>>>>>> ed666225
-    <#
-      .synopsis
-        Creates a definition of a Sharepoint number column
-      .link
-        https://docs.microsoft.com/en-us/graph/api/resources/numbercolumn?view=graph-rest-1.0
-    #>
-    [CmdletBinding()]
-    [Alias('NumberColumn')]
-    param (
-        #How the value should be presented in the UX, number by default, the only other choice is percentage
-        [ValidateSet('number', 'percentage')]
-        $DisplayAs = 'number',
-        #How many decimal places to display Auto, None, or the numbers one to five in words
-        [ValidateSet('automatic', 'none', 'one', 'two', 'three', 'four', 'five')]
-        [string]$DecimalPlaces = 'automatic',
-        #Maximum permitted value
-        [double]$Max,
-        #Maximum permitted value
-        [double]$Min
-    )
-    $columnSettings = @{
-        'decimalPlaces'                 = $DecimalPlaces
-        'displayAs'                     = $DisplayAs
-    }
-    if ($Max) {
-        $columnSettings['maximum']      = $Max
-    }
-    if ($Min) {
-        $columnSettings['minimum']      = $min
-  }
-    return @{'number' = $columnSettings}
-}
-
-<<<<<<< HEAD
-function New-GraphPersonOrGroupColumn {
-=======
- function New-GraphPersonOrGroupColumn {
->>>>>>> ed666225
-    <#
-      .synopsis
-        Creates a definition of a Sharepoint person or group column
-      .link
-        https://docs.microsoft.com/en-us/graph/api/resources/personorgroupcolumn?view=graph-rest-1.0
-    #>
-    [CmdletBinding()]
-    [Alias('PersonColumn')]
-    param (
-        #If Specified allows multiple/users to be specified
-        [switch]$MultipleSelection,
-        #Chooses how the name should be displayed; the default is to show name and presence, but it can first name, title, mail etc.
-        [ValidateSet('Account', 'department  firstName', 'id', 'lastName', 'mobilePhone', 'name', 'nameWithPictureAndDetails', 'nameWithPresence',
-                      'office', 'pictureOnly36x36', 'pictureOnly48x48', 'pictureOnly72x72', 'sipAddress', 'title', 'userName', 'workEmail', 'workPhone.')]
-        [string]$DisplayAs = 'nameWithPresence',
-        #If Specified allows groups to be selected as well as users
-        [switch]$IncludeGroups
-    )
-    $columnSettings = @{
-        'allowMultipleSelection'            = [bool]$MultipleSelection
-        'displayAs'                         = $DisplayAs
-    }
-    if ($IncludeGroups) {
-          $columnSettings['chooseFromType'] = 'peopleAndGroups'
-    }
-    else {$columnSettings['chooseFromType'] = 'peopleOnly' }
-
-    return @{'personOrGroup' = $columnSettings}
-}
-
-<<<<<<< HEAD
-function New-GraphTextColumn          {
-=======
-function New-GraphTextColumn {
->>>>>>> ed666225
-    <#
-      .Synopsis
-        Creates a definition of a sharepoint text column
-      .link
-      https://docs.microsoft.com/en-us/graph/api/resources/textcolumn?view=graph-rest-1.0
-    #>
-    [CmdletBinding()]
-    [Alias('TextColumn')]
-    param (
-        #Text is single line unless multiline is specified.
-        [Switch]$MultiLine,
-        #A new entry replaces exisitng text unless append is specified
-        [Switch]$Append,
-        #The type of text being stored - plain or richText (plain by default)
-        [ValidateSet('plain','richText')]
-        [string]$TextType = 'plain' ,
-        #The maximum number of characters for the value.
-        [int32]$MaxLength,
-        #The size of the text box.
-        [int32]$LinesForEditing
-    )
-    $columnSettings = @{
-        'allowMultipleLines'                = [bool]$MultiLine
-        'appendChangesToExistingText'       = [bool]$Append
-        'textType'                          = $TextType
-    }
-    if ($MaxLength) {
-        $columnSettings['maxLength']       = $MaxLength
-    }
-    if ($TextboxSize) {
-        $columnSettings['linesForEditing'] = $TextboxSize
-    }
-    return  @{'text' = $columnSettings}
-}
-#endregion
-
-<<<<<<< HEAD
-function New-GraphContentType  {
-=======
-function New-GraphContentType {
->>>>>>> ed666225
-    [cmdletbinding()]
-    param (
-        #The ID of the contenttype
-        [parameter(Mandatory=$true)]
-        [string]$ParentID,
-        #The name of the content type that the list will display
-        [parameter(Mandatory=$true)]
-        [string]$Name,
-        # the content type cannot be modified unless this value is first set to false
-        [Switch]$ReadOnly,
-        # If Specified he content type cannot be modified by users or through push-down operations. Only site collection administrators can seal or unseal content types.
-        [Switch]$Sealed
-    )
-    @{  'name'     = $Name
-        'id'       = $ParentID
-        'readOnly' = [bool]$ReadOnly
-        'sealed'   = [bool]$Sealed
-    }
-}
-
-<<<<<<< HEAD
-function Get-GraphSiteColumn   {
-=======
-function Get-GraphSiteColumn {
->>>>>>> ed666225
-    <#
-      .synopsis
-        Gets a column which is defined for the whole site.
-    #>
-    [cmdletbinding(DefaultParameterSetName='None')]
-    param (
-    #Selects column(s) by name (and possibly group)
-    [Parameter(ParameterSetName='Terms',Position=0, ValueFromPipeline=$true)]
-    [String]$Name,
-    #Selects column(s) by group (and possibly by name)
-    [Parameter(ParameterSetName='Terms',Position=1)]
-    [String]$ColumnGroup,
-    #Selects a column by unique ID
-    [Parameter(ParameterSetName='Terms',Position=2)]
-    [string]$ID,
-    #Allows a custom where clause instead of Name and/or group and/or ID
-    [Parameter(ParameterSetName='WhereClause')]
-    [scriptblock]$Where,
-    <#Get-GraphSiteColumn is intended to return one column to used when creating a new list, so
-    if multiple columns are returned that would be an error (i.e. two columns have the
-    same name and group wasn't given.) If -allowMultiple is specified it is *not* treated as an error #>
-    [switch]$AllowMultiple
-    )
-    begin {
-        Connect-MSGraph
-        if (-not $script:RootSiteColumns) {
-            Write-Progress -Activity "Getting list of columns for the root site" 
-            $script:RootSiteColumns = (Invoke-RestMethod -Method Get -Uri "https://graph.microsoft.com/v1.0/sites/root/columns" -Headers $DefaultHeader).value
-            Write-Progress -Activity "Getting list of columns for the root site" -Completed
-        }
-    }
-    process {
-        if (-not $Where) {
-            $whereText = ''
-                if ($id)           {$whereText += "`$_.id -eq '$id' -and" }
-                if ($ColumnGroup)  {$whereText += "`$_.ColumnGroup -like '$ColumnGroup' -and"}
-                if ($Name)         {$whereText += "(`$_.Name -like '$Name' -or `$_.displayname -like '$Name')"}
-                $wheretext = $whereText -replace ' -and$',''
-                $where     = [scriptblock]::Create("$whereText")
-        }
-        $result = $script:RootSiteColumns.where($where)
-        if ($result.count -gt 1 -and -not $AllowMultiple) {throw 'More than one result was found and -AllowMultiple was not specified'}
-        else {return $result}
-    }
-}
-
-function Get-GraphSiteUserList {
-    <#
-      .Synopsis
-        Gets the Users list for a [team] site
-    #>
-    [cmdletbinding()]
-    param (
-        #The [team] Site whose user-list will be fetched
-        [parameter(ValueFromPipeline=$true,Position=0,Mandatory=$True)]
-        $Site
-    )
-    Connect-MSGraph
-    #If we get a list where it should be a site, but it has a site ID ... use that.
-    if ($site.siteid) {$site=$site.Siteid}
-    Write-Progress -Activity 'Getting Site Users' -CurrentOperation 'Finding list'
-    $list = Get-GraphList -Site $Site -Hidden  | Where-Object name -eq 'users'
-    Write-Progress -Activity 'Getting Site Users' -CurrentOperation 'Getting users'
-    $usersAndGroups = Get-Graphlist -List $list -Items -Property id,contenttype,title,name
-    Write-Progress -Activity 'Getting Site Users' -Completed
-    $usersAndGroups.where({$_.contentType -eq 'person' -and  $_.name -match "@"}) |
-        Select-Object -Property id, Title, @{n='Account';e={$_.name -replace '^.*\|',''}}, Name
-}
+﻿function Get-GraphSite                {
+    <#
+      .Synopsis
+        Gets details of a sharepoint site, or its lists, drives or subsites
+      .Description
+        This interogates https://graph.microsoft.com/v1.0/sites/{id}
+        which requires consent to use the Sites.Read.All scope or better.
+        If no ID is provided it queries the Root site.
+        Depending on the parameters given it will return subsites, lists
+        detials of a single list, OneDrive Drives and on Note Notebooks.,
+        it
+      .Example
+        >Get-GraphTeam -site | Get-GraphSite -Lists -Hidden
+        Gets the site(s) for the current user's team(s) and gets lists
+        from the site(s) including hidden ones.
+    #>
+    [cmdletbinding(DefaultParameterSetName="None")]
+    param(
+        #Specifies a site, if omitted "root" will be assumed - the root site of the user's tennant.
+        [Parameter( ValueFromPipeline=$true,Position=0)]
+        $Site = "root",
+        #If specified returns the lists in the site.
+        [Parameter(Mandatory=$true, ParameterSetName="Lists")]
+        [Switch]$Lists,
+        #If specified returns the system lists which are hidden by default
+        [Parameter(ParameterSetName="Lists")]
+        [Switch]$Hidden,
+        #if Specified returns the details of one list
+        [Parameter(Mandatory=$true, ParameterSetName="SingleList")]
+        [String]$listID,
+        #If Specified returns notebooks in the s
+        [Parameter(Mandatory=$true, ParameterSetName="Notebooks")]
+        [Switch]$Notebooks,
+        #If Specified returns the drives in the site.
+        [Parameter(Mandatory=$true, ParameterSetName="Drives")]
+        [Switch]$Drives,
+        #If Specified returns the sub-sites within the site, if the user has suitable permissions.
+        [Parameter(Mandatory=$true, ParameterSetName="SubSites")]
+        [Switch]$SubSites # Needs higher permissions
+    )
+    begin {
+        Connect-MSGraph
+        $webParams = @{Method = 'Get'
+                    Headers = $Script:DefaultHeader
+        }
+    }
+    process {
+        if (-not $Script:WorkOrSchool) {Write-Warning   -Message "This command only works when you are logged in with a work or school account." ; return    }
+        foreach ($s in $site) {
+
+            if ($s.id)     {$siteID    = $s.id}     else {$siteid = $s}
+            if ($s.weburl) {$ParentURL = $s.weburl} else {
+                $ParentURL = (Invoke-RestMethod @webParams -Uri "https://graph.microsoft.com/v1.0/sites/$siteID").webUrl
+            }
+            if     ($ListID)     { (Invoke-RestMethod @webParams -Uri  "https://graph.microsoft.com/v1.0/sites/$SiteID/lists/$ListID/items?expand=fields").value }
+            elseif ($Lists)      {
+
+                              $webParams['uri'] =  "https://graph.microsoft.com/v1.0/sites/$SiteID/lists?expand=columns,contenttypes,drive"
+                              if ($Hidden) {
+                                $webParams['uri'] += '&$select=system,createdDateTime,description,eTag,id,lastModifiedDateTime,name,webUrl,displayName,createdBy,lastModifiedBy,list'
+                              }
+                              $l = (Invoke-RestMethod @webParams).value
+                              foreach ($list in $l) {
+                                $list.pstypeNames.add('GraphList')
+                                if ($list.drive) {$list.drive.pstypeNames.add('GraphDrive')}
+                                Add-Member -InputObject $list -MemberType NoteProperty -Name siteID -Value $siteID
+                                if ($ParentURL) {
+                                    Add-Member -InputObject $list -MemberType NoteProperty -Name ParentUrl -Value $ParentURL
+                                }
+                              }
+                              return $l
+            }
+            elseif ($Drives)     {
+                              $d = (Invoke-RestMethod @webParams -Uri  "https://graph.microsoft.com/v1.0/sites/$SiteID/drives").value
+                              foreach ($drive in $d) {$drive.pstypeNames.add("GraphDrive")}
+                              return $d
+            }
+            elseif ($SubSites)   {
+                              $SubSitelist = (Invoke-RestMethod @webParams -Uri  "https://graph.microsoft.com/v1.0/sites/$SiteID/sites" ).value
+                              foreach ($subsite in $SubSitelist) {
+                                $subsite.pstypeNames.add("GraphSite")
+                                Add-Member -InputObject $subsite -MemberType NoteProperty -Name siteID -Value $siteID
+                                if ($ParentURL) {
+                                    Add-Member -InputObject $subsite -MemberType NoteProperty -Name ParentUrl -Value $ParentURL
+                                }
+                              }
+                              retrun $SubSitelist
+            }
+            elseif ($Notebooks)  {
+                if ($siteID -eq "root") {
+                    $siteID  =     (Invoke-RestMethod @webParams -Uri  "https://graph.microsoft.com/v1.0/sites/root").id
+                }
+                $books = (Invoke-RestMethod @webParams -uri   "https://graph.microsoft.com/v1.0/sites/$siteID/onenote/notebooks?`$expand=sections").value
+                foreach ($b in $books) {
+                    foreach ($s in $b.sections) {$s.pstypeNames.add("GraphOneNoteSection")}
+                    $b.pstypeNames.add("GraphOneNoteBook")
+                }
+                return $books
+            }
+            else            {   $site = Invoke-RestMethod @webParams -Uri ("https://graph.microsoft.com/v1.0/sites/$siteID" + '?expand=drives,lists,sites')
+                                $site.lists  | Add-Member -MemberType NoteProperty   -Name SiteID   -Value  $site.id
+                                $site.lists  | Add-Member -MemberType ScriptProperty -Name Template -Value {$this.list.template}
+                                $site.lists  | ForEach-Object {$_.pstypeNames.add("GraphList")}
+                                $site.drives | ForEach-Object {$_.pstypeNames.add("GraphDrive")}
+                                $site.sites  | ForEach-Object {$_.pstypeNames.add("GraphSite")}
+                                $site.pstypeNames.add("GraphSite")
+                                return $site
+            }
+        }
+    }
+    #https://graph.microsoft.com/v1.0/sites?search=contoso
+    #https://graph.microsoft.com/v1.0/sites/root/columns
+    #https://graph.microsoft.com/v1.0/sites/root/contentTypes
+}
+
+function Get-GraphList                {
+    <#
+      .Synopsis
+        Gets sharepoint list objects or their items
+      .Description
+        This interogates https://graph.microsoft.com/v1.0/sites/{id}/lists{id}
+        which requires consent to use the Sites.Read.All scope or better.
+        This does not suppor the use of a filter parameter so any "where"
+        operation has to be done on the returned data.
+      .Example
+        >
+        >$myTeamSite = Get-GraphTeam -Site | select -first 1
+        >$problemsList = $myteamsite.lists | where name -like problem*
+        >
+        > Get-GraphList -site $myTeamSite.id -list $problemslist.id -ColumnList
+
+        The first command gets the current users group(s) and returns their site(s).
+        For this example we select the first site. The sites returned by Get-GraphGroup /
+        Get-GraphTeam have a .lists property and second command selects the list we want
+        The third line shows calling Get-GraphList using the ID for both Site and List
+        and  getting the columns in the list.
+        The next example shows an easier way to provide the information; and in fact
+        there is already a .columns property of $problemsList which has the column information
+      .Example
+        > Get-graphlist $problemsList -Items
+        This uses $problemsList from the previous example. Get-GraphGroup (aka Get-GraphTeam)
+        gets the Site, it gets the sites lists, and adds the site ID as a property, so
+        $Problemslist has propeties for the list ID and the site ID. So this exmaple uses a
+        shorter form of just providing the list and returns the items in their raw state
+      .Example
+        > Get-graphlist $problemsList -Items -Property title, issuestatus, AssignedToLookupID, priority
+        This builds on the previous example. Specifying -Property causes Get-GraphList to
+        return the Item(s) Fields collection(s) and sets the default fields to be displayed.
+        By default if an object has 4 visbible properties or fewer PowerShell displays it
+        as a table, if it has more than 4 a list is used, this can be managed with
+        $FormatEnumerationLimit. In this case 4 properties are show in a table view.
+        However 'Person or Group' fields, like AssignedTo return a lookupID.
+        This comes from the hidden list 'Users' and the next example shows how to get
+        information from this list. (The Get-GraphSiteUserList provides a shortcut for geting
+        this Information)
+      .Example
+        >
+        >Get-GraphList -Site $myteamSite -Hidden  | where name -eq 'users' |
+            Get-Graphlist -Items -Property id,ContentType,Title,Name
+
+        This uses the $myTeamSite variable from the first example.
+        If neither Items, nor ColumnList is specified, Get-GraphList returns list objects,
+        (the same result as using Get-GraphSite -Lists) so the first command gets lists
+        in the team site including hidden ones - which aren't included in the .lists
+        property of the site, and users IS hidden. The where command isolates that list,
+        and it is piped into a second Get-GraphList command, which gets its items
+        and displays the properties of interest
+      .Example
+        >
+        >$mydocuments = Get-GraphUser -Site | Get-GraphSite -lists | where name -eq documents
+        >Get-GraphList $shareddocsList -items | Select -expand driveItem |
+              Copy-FromGraphFolder -Destination C:\temp
+
+        This command works with a users "MySite" - the first command gets the user's
+        site, gets its lists and selects the one named "Documents"
+        The second gets the items in this list; when a list object has an associated drive,
+        items returned by Get-GraphList -items will have a .DriveItem property.
+        Driveitems can be piped into  Copy-FromGraphFolder .
+    #>
+    [cmdletbinding(DefaultParameterSetName="None")]
+    param(
+        #The list either as an ID or as a list object (which may contain the site.)
+        [parameter(ValueFromPipeline=$true, ParameterSetName="ListID",Position=0)]
+        [parameter(ValueFromPipeline=$true, ParameterSetName="ListItems",Position=0)]
+        [parameter(ValueFromPipeline=$true, ParameterSetName="ListIDColumns",Position=0)]
+        $List ,
+        #Specifies a site, if omitted "root" will be assumed - the root site of the user's tennant.
+        $Site = "root",
+        #If specified returns hidden lists (like 'Users')
+        [Parameter(ParameterSetName="ListofLists",Mandatory=$true)]
+        [Switch]$Hidden,
+        #If specified returns the list's items
+        [Parameter(ParameterSetName="ListItems",Mandatory=$true)]
+        [Switch]$Items,
+        #If specified returns the columns in the list
+        [parameter(ParameterSetName="ListIDColumns", Mandatory=$true)]
+        [Switch]$ColumnList,
+        #if specified returned items will be expanded and the default display fields will be set
+        [Parameter(ParameterSetName="ListItems")]
+        [Alias('Fields')]
+        [String[]]$Property
+
+    )
+
+    if     ($Site.id)     {$siteID = $Site.ID}
+    elseif ($List.siteID) {$siteID = $List.siteID}
+    else                  {$siteID = $Site}  #Site has a default, so won't be empty
+    if     ($List.id)     {$listid = $List.ID}
+    elseif ($List)        {$listid = $List    #Don't set listID if List is empty (it has no default)
+                           if (-not $PSBoundParameters.ContainsKey('Site')) { #If we got a list ID and no site it's probably not the root!
+                               Write-Warning -Message 'Assuming root site. If a 404 "not found" error occurs specify the site explicitly.'
+                           }
+    }
+
+    Connect-MSGraph
+    $webParams = @{Method = "Get"
+                  Headers = $Script:DefaultHeader
+    }
+    if     ($Items) {
+        $uri = "https://graph.microsoft.com/v1.0/sites/$siteID/lists/$listid/items?expand=fields"
+        if ($List.drive) { $uri += ',driveItem' } #trying to expand driveItem in drive-less lists causes an error.
+        Write-Progress -Activity 'Getting list items'
+        $listitems = (Invoke-RestMethod @webParams -uri $uri).value
+        Write-Progress -Activity 'Getting list items' -Completed
+        if ($Property) {
+            $defaultDisplayPropertySet = New-Object System.Management.Automation.PSPropertySet('DefaultDisplayPropertySet',[string[]]$Property)
+            $psStandardMembers = [System.Management.Automation.PSMemberInfo[]]@($defaultDisplayPropertySet)
+            foreach ($i in $listitems) {
+                Add-Member  -InputObject $i.fields -MemberType MemberSet    -Name PSStandardMembers -Value $PSStandardMembers -PassThru |
+                Add-Member  -MemberType NoteProperty -Name SiteID -Value $siteID -PassThru |
+                Add-Member  -MemberType NoteProperty -Name Listid -Value $listid -PassThru |
+                Add-Member  -MemberType NoteProperty -Name Itemid -Value $i.id   -PassThru
+            }
+            return
+        }
+        else {
+            foreach ($i in $listitems) {
+                if ($i.driveItem) {$i.driveitem.pstypeNames.add('GraphDriveItem')}
+                Add-Member  -InputObject $i -MemberType NoteProperty -Name siteID -Value $siteID
+                Add-Member  -InputObject $i -MemberType NoteProperty -Name ListID -Value $listid
+            }
+            return $listitems
+        }
+    }
+    #If we were asked for listItems we will have returned in the previous if. From here on we return objects for one or more list(s)
+    elseif ($List)  {
+        Write-Progress -Activity 'Getting list details'
+        $result =  Invoke-RestMethod @webParams -uri "https://graph.microsoft.com/v1.0/sites/$siteID/lists/$listid`?expand=columns,contenttypes,drive,items(expand=fields)"
+        Write-Progress -Activity 'Getting list details' -Completed
+    }
+    else   {
+        Write-Progress -Activity 'Getting Site Lists'
+        $webParams['uri'] =  "https://graph.microsoft.com/v1.0/sites/$siteID/lists?expand=columns,contenttypes,drive"
+        if ($Hidden) {
+          $webParams['uri'] += '&$select=system,createdDateTime,description,eTag,id,lastModifiedDateTime,name,webUrl,displayName,createdBy,lastModifiedBy,list'
+        }
+        $result = (Invoke-RestMethod @webParams).Value
+        Write-Progress -Activity 'Getting Site Lists' -Completed
+    }
+    if     ($ColumnList) {
+        $result = $result | Select-Object -ExpandProperty Columns
+        foreach ($r in $result) {
+            $r.pstypeNames.add('GraphColumn')
+            Add-Member -InputObject $r -MemberType NoteProperty -Name SiteID -Value $Siteid
+            Add-Member -InputObject $r -MemberType NoteProperty -Name ListID -Value $listid
+        }
+        return $result
+    }
+    else   {
+        ForEach ($r in $result) {
+            $r.pstypeNames.add('GraphList')
+            if ($r.drive) {$r.drive.pstypeNames.add('GraphDrive')}
+            Add-Member -InputObject $r  -MemberType NoteProperty -Name SiteID -Value $siteID
+        }
+        return $result
+    }
+}
+
+<#
+Update list item      PATCH https://graph.microsoft.com/v1.0/sites/{site-id}/lists/{list-id}/items/{item-id}   https://docs.microsoft.com/en-us/graph/api/listitem-update?view=graph-rest-1.0
+
+Versions
+GET /sites/{site-id}/items/{item-id}/versions
+GET /sites/{site-id}/lists/{list-id}/items/{item-id}/versions
+#>
+
+function New-GraphList                {
+    <#
+      .Synopsis
+        Creates a new sharepoint list
+      .Description
+        This posts a new item to https://graph.microsoft.com/v1.0/sites/{id}/lists
+        which requires consent to use the Sites.Manage.All scope.
+        The API allows lists to be created - but not with content types, only as a defined
+        collection of columns. There is no PATCH or DELETE support so there there are is
+        no Set- or Remove- function to go with the New-
+      .Example
+        >$site            = Get-GraphUser -Teams -Name Consultants | Get-GraphTeam -site
+        >$textcolumndef   = New-GraphTextColumn -TextType plain
+        >$column1         = New-GraphColumn -Name Author -ColumnDefinition $textcolumndef
+        >$numberColumnDef = New-GraphNumberColumn
+        >$column2         = New-GraphColumn -Name PageCount -ColumnDefinition $numberColumnDef
+        >$booksList       = New-GraphList   -Name NewBooks  -Columns $column1,$column2 -Site $site -Template genericList
+        >Start $bookslist.weburl
+
+        This builds the example at https://docs.microsoft.com/en-us/graph/api/list-create?view=graph-rest-1.0
+        The first line gets the sharepoint site for a team the current user is a member of named 'consultants'
+        The second creates the column settings for a text column and the thrid builds a named column
+        definition with that specification. Lines 4 and 5 define a Number column
+        And line 6 creates a new generic list on the site found in line 1; the list is named 'books'
+        and has columns title (as all generic list items do), Author and Page count (the latter two being
+        defined in lines 2-5). The final line opens the new list in a browser.
+      .Example
+        >New-GraphList -Name books -Columns (ListColumn author (TextColumn)),(ListColumn pagecount (NumberColumn))  -Site $site
+        This example does the same task as the previous one but leaves out some default parameters :
+        text columns default to plain text and genericList is the default template.
+        The columns are specifed using Aliases to give sort of DSL: "(listcolumn author (textColumn))" is eqivalent to
+        (New-GraphColumn -Name Author -ColumnDefinition (New-TextColumn)  )
+      .Example
+        >
+        >$cols = 'AssignedTo', 'IssueStatus',  'TaskDueDate',   'V3Comments' | foreach {Get-GraphSiteColumn -name $_}
+        >$cols += Get-GraphSiteColumn -Name 'priority' -ColumnGroup 'Core Task and Issue Columns'
+        >New-GraphList -Name 'Problem Tracking' -Columns $cols  -Site $site -Template genericList
+
+        This gets a set of pre-existing columns and uses them to create a new list.
+        The first line gets columns with unique names. "Priority" is defined in multiple groups,
+        so the second line qualifies which version ot wants
+        And the third line uses the columns to create a list.
+    #>
+    [CmdletBinding(SupportsShouldProcess)]
+    param(
+        #The Name of the list
+        [parameter(Mandatory=$true,Position=0)]
+        [Alias('Name')]
+        $DisplayName,
+        #The site where the list is to be added either as an ID or as a site object containing an ID
+        $Site,
+        #The base list template used in creating the list. This is validated against typical list names, though you made need to modify the code to add others
+        [ValidateSet('documentLibrary', 'genericList', 'tasks', 'survey', 'links', 'announcements', 'contacts')]
+        [string]$Template = 'genericList',
+        #A longer description for the list
+        $Description ,
+        #Columns to use in the list
+        $Columns,
+        #Create the list hidden
+        [switch]$Hidden
+    )
+    if     ($Site.ID)           {$siteID = $Site.id}
+    elseif ($site -is [string]) {$siteID = $site }
+    else   {Write-Warning -Message 'Could not determine the site ID'; Return}
+    Connect-MSGraph
+    $WebParams = @{ 'URI'         = "https://graph.microsoft.com/v1.0/sites/$siteID/lists"
+                    'Method'      = 'Post'
+                    'Headers'     =  $DefaultHeader
+                    'ContentType' = 'application/json'
+    }
+    $settings  = @{
+        'displayName'             = $DisplayName;
+        'list'   = @{
+            'contentTypesEnabled' = [bool]$ContentTypes;
+            'hidden'              = [bool]$Hidden
+            'template'            = $Template
+        }
+    }
+    if ($Description) {
+        $settings['description']  = $Description
+    }
+    if ($Columns) {
+        $settings['columns']      = @() + $Columns
+    }
+    if ($ContentTypes) {
+        $settings['contentTypes'] = @()
+        $i = 1
+        foreach ($ct in $contentTypes) {
+            $ct['order'] = @{'position' = $i ; 'default' = ($i -eq 1) }
+            $settings['contentTypes'] += $ct
+         }
+    }
+    $json = ConvertTo-Json $settings  -Depth 10
+    Write-Debug $Json
+    if ($Force -or $PSCmdlet.ShouldProcess($DisplayName,"Add list to site $($site.name)")) {
+        $result = Invoke-RestMethod @WebParams -body $json
+        Add-Member -InputObject $result -MemberType NoteProperty -Name SiteID -Value $siteID
+        $result.pstypeNames.add('GraphList')
+        return $result
+    }
+}
+
+function Add-GraphListItem            {
+    <#
+      .Synopsis
+        Adds an item to a SharePoint List
+      .Description
+        This posts a new item to https://graph.microsoft.com/v1.0/sites/{id}/lists{id}/items
+        which requires consent to use the Sites.ReadWrite.All scope
+        Posting to a list is quite basic - it is a set of Name-ValuePairs and
+        FIELD NAMES ARE CASE SENSITIVE. If you get a 400 error from the server the
+        first thing to check is the names of the fields. It does not appear to be possible to
+        post certain types of field - lookup and Person/Group being the major issues.
+        The command will try to post what it is given, but it makes no attempt at validating it!
+     .Example
+     >
+     >$myteamsite = Get-GraphTeam -Site |select -first 1
+     >$problemslist = $myteamsite.lists.where({$_.name -like "problem*"})
+     >Add-GraphListItem  -List $problemslist -Fields @{Title='Demo Item';IssueStatus='Active';Priority='(2) Normal';}
+
+     The first command gets a team site which has a list named "Problem reports"
+     The second line gets that list
+     The third creates a list item with Title, IssueStatus and Priority fields.
+    #>
+    [cmdletbinding(SupportsShouldProcess=$true)]
+    param(
+        #The list to add to; this can be an ID, or list object with an ID, and a site ID
+        [parameter(Mandatory=$true,Position=0)]
+        $List,
+        #The item property values in a hash table as @{col1=$value1; col2='Value2'; col3=33}
+        [parameter(Mandatory=$true,Position=1)]
+        [hashtable]$Fields,
+        #If the list parameter does not contain a .SiteID property allows the site to specified as an ID or object
+        $Site,
+        #If specified the new item will be returned, otherwise it is created silently.
+        [Alias('PT')]
+        [switch]$Passthru,
+        #If specified the item will be added without prompting for confirmation (this is the default unless confirm preference is changed)
+        [switch]$Force
+    )
+    if     ($Site.ID)     {$siteid = $Site.ID}
+    elseif ($Site)        {$siteid = $Site}
+    elseif ($List.siteid) {$siteid = $List.siteid}
+    else   {throw 'The site could not be determined from the list; please specify the site explicitly.' ; return}
+    if     ($List.id)     {$listid = $List.ID}  else {$listID = $List}
+    Connect-MSGraph
+    $webParams = @{
+            'Method'      =  'Post'
+            'Headers'     =   $Script:DefaultHeader
+            'URI'         =  "https://graph.microsoft.com/v1.0/sites/$siteID/lists/$listID/items"
+            'ContentType' = 'application/json'
+    }
+    $Settings = @{'fields'=$Fields}
+    $json = ConvertTo-Json $settings
+    Write-Debug $Json
+    if ($Force -or $PSCmdlet.ShouldProcess($List.name,'Add item')) {
+        $result = Invoke-RestMethod @webParams -Body $json
+        if ($Passthru) {
+            $defaultDisplayPropertySet = New-Object System.Management.Automation.PSPropertySet('DefaultDisplayPropertySet',[string[]]$Fields.Keys)
+            $psStandardMembers = [System.Management.Automation.PSMemberInfo[]]@($defaultDisplayPropertySet)
+            Add-Member -InputObject $result.fields -MemberType MemberSet -Name PSStandardMembers -Value $PSStandardMembers -PassThru
+        }
+    }
+}
+
+function Set-GraphListItem            {
+    <#
+      .Synopsis
+        Updates an item in a SharePoint List
+      .Description
+        This Patches an existing item at https://graph.microsoft.com/v1.0/sites/{id}/lists{id}/items{id}/Fields
+        which requires consent to use the Sites.ReadWrite.All scope
+        Caveats in Add-GraphListItem apply to Set-GraphListItem.
+      .link
+        Add-GraphListItem
+      .Example
+      >
+      >$problemitems = get-graphlist $problemslist -Items -Property title,issuestatus,AssignedToLookupID,priority
+      >$problemitems[2] | Set-GraphListItem -Fields @{Priority='(2) Normal'}
+
+      The first line gets the items from a list , and the second updates the Priority field of the third one
+    #>
+    [cmdletbinding(SupportsShouldProcess=$true)]
+    param(
+        #The item to update; this can be an ID or an object with an ID, and a list and site ID as well
+        [parameter(ValueFromPipeline=$true, Mandatory=$true,Position=0)]
+        $Item,
+        #The item property values in a hash table as @{col1=$value1; col2='Value2'; col3=33}
+        [parameter(Mandatory=$true,Position=1)]
+        [hashtable]$Fields,
+        #If the item does not contain the list, the list to delete from an ID, or list object with an ID, and a site ID
+        $List,
+        #If there is no site id in the item or list parameter allows the site to specified as an ID or object
+        $Site,
+        #If specified, passes through the server's confirmation of the update
+        [Alias('PT')]
+        [switch]$Passthru,
+        #If specified the item will be updated without prompting for confirmation
+        [switch]$Force
+    )
+    if     ($item.SiteId) {$siteid = $item.SiteID}
+    elseif ($List.siteid) {$siteid = $List.siteid}
+    elseif ($Site.id)     {$siteid = $Site.id}
+    elseif ($Site)        {$siteid = $Site}
+    else   {throw 'The site could not be determined; please specify the site explicitly.' ; return}
+    if     ($item.Listid) {$listid = $Item.ListID}
+    elseif ($List.id)     {$listid = $List.ID}
+    elseif ($listid)      {$listID = $List}
+    else   {throw 'The List could not be determined; please specify the list explicity' ; return}
+    if     ($Item.id)     {$item   = $Item.id}
+    Connect-MSGraph
+    $webParams = @{
+            'Method'      =  'Patch'
+            'Headers'     =   $Script:DefaultHeader
+            'URI'         =  "https://graph.microsoft.com/v1.0/sites/$siteID/lists/$listID/items/$Item/fields"
+            'ContentType' = 'application/json'
+    }
+
+    $json = ConvertTo-Json $Fields
+    Write-Debug $Json
+    if ($Force -or $PSCmdlet.ShouldProcess($List.name,'Update item')) {
+        $result = Invoke-RestMethod @webParams -Body $json
+        if ($Passthru) { return $result}
+    }
+}
+
+function Remove-GraphListItem         {
+    <#
+      .Synopsis
+        Deletes an item from a SharePoint List
+      .Description
+        This Deletes an item at https://graph.microsoft.com/v1.0/sites/{id}/lists{id}/items{id}
+        which requires consent to use the Sites.ReadWrite.All scope
+      .Example
+        >
+        >$problemitems = get-graphlist $problemslist -Items -Property title,issuestatus,AssignedToLookupID,priority
+        >$problemitems[4] | Remove-GraphListItem
+
+          The first line gets the items from a list , and the second line removes the fifth one
+    #>
+
+    [cmdletbinding(SupportsShouldProcess=$true,ConfirmImpact='High')]
+    param(
+        #The item to remove; this can be an ID or an object with an ID, and a list and site ID as well
+        [parameter(ValueFromPipeline=$true, Mandatory=$true,Position=0)]
+        $Item,
+        #If the item does not contain the list, the list to delete from an ID, or list object with an ID, and a site ID
+        $List,
+        #If there is no site id in the item or list parameter allows the site to specified as an ID or object
+        $Site,
+        #If specified the item will be deleted without prompting for confirmation (prompting is the default)
+        [switch]$Force
+    )
+    if     ($item.SiteId) {$siteid = $item.SiteID}
+    elseif ($List.siteid) {$siteid = $List.siteid}
+    elseif ($Site.id)     {$siteid = $Site.id}
+    elseif ($Site)        {$siteid = $Site}
+    else   {throw 'The site could not be determined; please specify the site explicitly.' ; return}
+    if     ($item.Listid) {$listid = $Item.ListID}
+    elseif ($List.id)     {$listid = $List.ID}
+    elseif ($listid)      {$listID = $List}
+    else   {throw 'The List could not be determined; please specify the list explicity' ; return}
+    if     ($Item.id)     {$item   = $Item.id}
+    Connect-MSGraph
+    $webParams = @{
+            'Method'      =  'DELETE'
+            'Headers'     =   $Script:DefaultHeader
+            'URI'         =  "https://graph.microsoft.com/v1.0/sites/$siteID/lists/$listID/items/$Item"
+            'ContentType' = 'application/json'
+    }
+    if ($force -or $PSCmdlet.ShouldProcess($item,'Delete List Item') ){ Invoke-RestMethod @webParams }
+}
+
+function New-GraphColumn              {
+    <#
+      .synopsis
+        Create a new Column definition for a sharepoint list
+      .description
+        New-GraphList uses column definitions to set up a new list.
+        Each column has a name, description, default and one of the properties from the following list
+        boolean, calculated, choice, currency, dateTime, lookup, number, personOrGroup or text
+        Flags can also be set to say if the column is indexed, Readonly and/or required.
+        Existing Columns defined in the site can be fetched with Get-GraphSiteColumn
+        New-GraphColumn defines a new column to be included in a list, and a typical list will need
+        multiple columns, which may be a mixture of new and existing columns.
+        The specifics of each of the column types is handled by a new-{typeName}Column command.
+        Examples appear in New-GraphList
+      .link
+        https://docs.microsoft.com/en-us/graph/api/resources/columndefinition?view=graph-rest-1.0
+      .link
+        New-GraphList
+    #>
+    [CmdletBinding(DefaultParameterSetName='None')]
+    [Alias('ListColumn')]
+    param (
+        [Parameter(Mandatory=$true,Position=0)]
+        # The API-facing name of the column as it appears in the fields on a listItem. For the user-facing name, see displayName.
+        [string]$Name,
+        #A definition created with on of the New-*Column commands for a text, currency, boolean etc
+        [Parameter(Mandatory=$true,Position=1)]
+        [hashtable]$ColumnDefinition ,
+        #For site columns, the name of the group this column belongs to. Helps organize related columns.
+        [string]$ColumnGroup,
+        #The user-facing description of the column.
+        [string]$Description,
+        #The user-facing name of the column.
+        [string]$DisplayName,
+        #Fills in the default value using a formula
+        [Parameter(ParameterSetName='DefaultbyFormula',Mandatory=$true)]
+        [string]$DefaultValueFormula,
+        #Fills in the defaultt value using a fixed value
+        [Parameter(ParameterSetName='DefaultbyValue',Mandatory=$true)]
+        [string]$DefaultValueString ,
+        #If specified the column is indexed to help the perfomance of searching and grouping.
+        [bool]$Indexed,
+        #Specifies whether the column values can be modified.
+        [bool]$ReadOnly,
+        #  Specifies whether the column value is not optional.
+        [bool]$Required,
+        #If true, no two list items may have the same value for this column.
+        [bool]$EnforceUniqueValues,
+        # Specifies whether the column is displayed in the user interface.
+        [boolean]$Hidden
+    )
+    $Settings = $ColumnDefinition + @{
+                           'name'                = $Name ;
+                           'indexed'             = [bool]$Indexed
+                           'readOnly'            = [bool]$ReadOnly
+                           'required'            = [bool]$Required
+                           'enforceUniqueValues' = [bool]$EnforceUniqueValues
+                           'hidden'              = [bool]$Hidden
+    }
+
+    if ($ColumnGroup) { $settings['columnGroup'] = $ColumnGroup }
+    if ($Description) { $settings['description'] = $Description }
+    if ($DisplayName) { $settings['displayName'] = $DisplayName }
+    else              { $settings['displayName'] = $Name }
+    if ($DefaultValueFormula) {
+                        $settings['defaultValue']= @{'formula' = $DefaultValueFormula}
+    }
+    elseif ($DefaultValueString) {
+                        $settings['defaultValue']= @{'value' = $DefaultValueString}
+    }
+
+    return $Settings
+}
+
+#region create all the column definitions used in a column
+function New-GraphBooleanColumn       {
+    <#
+      .synopsis
+        Creates a definition of a Sharepoint calculated column
+      .link
+        https://docs.microsoft.com/en-us/graph/api/resources/calculatedcolumn?view=graph-rest-1.0
+    #>
+    [CmdletBinding()]
+    [Alias('BooleanColumn')]
+    param (
+    )
+    return @{'boolean' = @{} }
+}
+
+function New-GraphCalculatedColumn    {
+    <#
+      .synopsis
+        Creates a definition of a Sharepoint calculated column
+      .link
+        https://docs.microsoft.com/en-us/graph/api/resources/calculatedcolumn?view=graph-rest-1.0
+    #>
+    [CmdletBinding()]
+    [Alias('CalculatedColumn')]
+    param (
+        #The formula used to calculate the value.
+        $Formula ,
+        #Should the value be presented as a date only or a date and time
+        [ValidateSet( 'dateOnly', 'dateTime')]
+        $Format = 'dateTime',
+        # Should the result be treated as Number, text, date, Currency or boolean
+        [ValidateSet( 'boolean','currency','dateTime', 'number', 'text')]
+        $OutputType = 'text'
+    )
+    $columnSettings = @{
+        'formula'                        = $Formula
+        'ouputType'                      = $OutputType
+    }
+    if ($OutputType -eq 'dateTime') {
+        $columnSettings['format']        = $Format
+    }
+    return @{'calculated' = $columnSettings}
+}
+
+function New-GraphChoiceColumn        {
+    <#
+      .synopsis
+        Creates a definition of a Sharepoint choice column
+      .link
+        https://docs.microsoft.com/en-us/graph/api/resources/lookupcolumn?view=graph-rest-1.0
+    #>
+    [CmdletBinding()]
+    [Alias('ChoiceColumn')]
+    param (
+        #The list of values available for this column..
+        [Parameter(Mandatory=$true,Position=0)]
+        [string[]]$Choices,
+         #How the choices are to be presented in the UX, defaults to dropdown menu
+        [ValidateSet('checkBoxes', 'dropDownMenu', 'radioButtons')]
+        [string]$DisplayAs ='dropDownMenu',
+        #Specified to indicates that values in the column should be able to exceed the standard limit of 255 characters.
+        [switch]$AllowTextEntry
+    )
+    return @{'choice' =  @{
+        'allowTextEntry'                 = [bool]$AllowTextEntry
+        'choices'                        = @() + $Choices
+        'displayAs'                      = $DisplayAs
+    }}
+}
+
+function New-GraphCurrencyColumn      {
+    <#
+      .synopsis
+        Creates a definition of a Sharepoint datetime column
+      .link
+        https://docs.microsoft.com/en-us/graph/api/resources/datetimecolumn?view=graph-rest-1.0
+    #>
+    [CmdletBinding()]
+    [Alias('CurrencyColumn')]
+    param (
+        $Locale = (Get-Culture)
+    )
+
+    if ($Locale -is [System.Globalization.CultureInfo] ) {
+        return @{'currency' =  @{'locale' = $Locale.name }}
+    }
+    elseif ( [System.Globalization.CultureInfo]::GetCultureInfo($Locale).displayname -Notmatch 'Unknown' ) {
+        return @{'currency' =   @{'locale' = $Locale}}
+    }
+    else {throw "$locale is not a known language"}
+}
+
+function New-GraphDateTimeColumn      {
+    <#
+      .synopsis
+        Creates a definition of a Sharepoint datetime column
+      .link
+        https://docs.microsoft.com/en-us/graph/api/resources/datetimecolumn?view=graph-rest-1.0
+    #>
+    [CmdletBinding()]
+    [Alias('DateTimeColumn')]
+    param (
+        #Should the value be presented as a date only or a date and time
+        [ValidateSet( 'dateOnly', 'dateTime')]
+        $Format = 'dateTime',
+        # Should the UX use default rendering or relative representation (eg. "today at 3:00 PM") or the standard absolute representation (eg. "5/10/2017 3:20 PM")
+        [ValidateSet( 'default', 'friendly', 'standard')]
+        $DisplayAs = 'default'
+    )
+    return @{'datetime' = @{
+        'displayAs'                      = $DisplayAs
+        'format'                         = $Format
+      }  }
+}
+
+function New-GraphLookupColumn        {
+    <#
+      .synopsis
+        Creates a definition of a Sharepoint lookup column
+      .link
+        https://docs.microsoft.com/en-us/graph/api/resources/lookupcolumn?view=graph-rest-1.0
+    #>
+    [CmdletBinding()]
+    [Alias('LookupColumn')]
+    param (
+        #The unique identifier of the lookup source list.
+        [Parameter(Mandatory=$true,Position=0)]
+        [string]$ListId,
+        #The name of the lookup source column.
+        [Parameter(Mandatory=$true,Position=0)]
+        [string]$ColumnName,
+        #If specified, this column is a secondary lookup, pulling an additional field from the list item looked up by the primary lookup. Use the list item looked up by the primary as the source for the column named here
+        [string]$PrimaryLookupColumnId,
+        #If Specified allows multiple/values to be specified
+        [switch]$MultipleSelection,
+        #Specified to indicates that values in the column should be able to exceed the standard limit of 255 characters.
+        [switch]$AllowUnlimitedLength
+    )
+    $columnSettings = @{
+        'allowMultipleValues'            = [bool]$MultipleSelection
+        'allowUnlimitedLength'           = $AllowUnlimitedLength
+        'columnName'                     = $ColumnName
+        'listId'                         = $ListId
+    }
+    if ($IncludeGroups) {
+          $columnSettings['primaryLookupColumnId'] = $PrimaryLookupColumnId
+    }
+    return @{'lookup' = $columnSettings}
+}
+
+function New-GraphNumberColumn        {
+    <#
+      .synopsis
+        Creates a definition of a Sharepoint number column
+      .link
+        https://docs.microsoft.com/en-us/graph/api/resources/numbercolumn?view=graph-rest-1.0
+    #>
+    [CmdletBinding()]
+    [Alias('NumberColumn')]
+    param (
+        #How the value should be presented in the UX, number by default, the only other choice is percentage
+        [ValidateSet('number', 'percentage')]
+        $DisplayAs = 'number',
+        #How many decimal places to display Auto, None, or the numbers one to five in words
+        [ValidateSet('automatic', 'none', 'one', 'two', 'three', 'four', 'five')]
+        [string]$DecimalPlaces = 'automatic',
+        #Maximum permitted value
+        [double]$Max,
+        #Maximum permitted value
+        [double]$Min
+    )
+    $columnSettings = @{
+        'decimalPlaces'                 = $DecimalPlaces
+        'displayAs'                     = $DisplayAs
+    }
+    if ($Max) {
+        $columnSettings['maximum']      = $Max
+    }
+    if ($Min) {
+        $columnSettings['minimum']      = $min
+  }
+    return @{'number' = $columnSettings}
+}
+
+function New-GraphPersonOrGroupColumn {
+    <#
+      .synopsis
+        Creates a definition of a Sharepoint person or group column
+      .link
+        https://docs.microsoft.com/en-us/graph/api/resources/personorgroupcolumn?view=graph-rest-1.0
+    #>
+    [CmdletBinding()]
+    [Alias('PersonColumn')]
+    param (
+        #If Specified allows multiple/users to be specified
+        [switch]$MultipleSelection,
+        #Chooses how the name should be displayed; the default is to show name and presence, but it can first name, title, mail etc.
+        [ValidateSet('Account', 'department  firstName', 'id', 'lastName', 'mobilePhone', 'name', 'nameWithPictureAndDetails', 'nameWithPresence',
+                      'office', 'pictureOnly36x36', 'pictureOnly48x48', 'pictureOnly72x72', 'sipAddress', 'title', 'userName', 'workEmail', 'workPhone.')]
+        [string]$DisplayAs = 'nameWithPresence',
+        #If Specified allows groups to be selected as well as users
+        [switch]$IncludeGroups
+    )
+    $columnSettings = @{
+        'allowMultipleSelection'            = [bool]$MultipleSelection
+        'displayAs'                         = $DisplayAs
+    }
+    if ($IncludeGroups) {
+          $columnSettings['chooseFromType'] = 'peopleAndGroups'
+    }
+    else {$columnSettings['chooseFromType'] = 'peopleOnly' }
+
+    return @{'personOrGroup' = $columnSettings}
+}
+
+function New-GraphTextColumn          {
+    <#
+      .Synopsis
+        Creates a definition of a sharepoint text column
+      .link
+      https://docs.microsoft.com/en-us/graph/api/resources/textcolumn?view=graph-rest-1.0
+    #>
+    [CmdletBinding()]
+    [Alias('TextColumn')]
+    param (
+        #Text is single line unless multiline is specified.
+        [Switch]$MultiLine,
+        #A new entry replaces exisitng text unless append is specified
+        [Switch]$Append,
+        #The type of text being stored - plain or richText (plain by default)
+        [ValidateSet('plain','richText')]
+        [string]$TextType = 'plain' ,
+        #The maximum number of characters for the value.
+        [int32]$MaxLength,
+        #The size of the text box.
+        [int32]$LinesForEditing
+    )
+    $columnSettings = @{
+        'allowMultipleLines'                = [bool]$MultiLine
+        'appendChangesToExistingText'       = [bool]$Append
+        'textType'                          = $TextType
+    }
+    if ($MaxLength) {
+        $columnSettings['maxLength']       = $MaxLength
+    }
+    if ($TextboxSize) {
+        $columnSettings['linesForEditing'] = $TextboxSize
+    }
+    return  @{'text' = $columnSettings}
+}
+#endregion
+
+function New-GraphContentType  {
+    [cmdletbinding()]
+    param (
+        #The ID of the contenttype
+        [parameter(Mandatory=$true)]
+        [string]$ParentID,
+        #The name of the content type that the list will display
+        [parameter(Mandatory=$true)]
+        [string]$Name,
+        # the content type cannot be modified unless this value is first set to false
+        [Switch]$ReadOnly,
+        # If Specified he content type cannot be modified by users or through push-down operations. Only site collection administrators can seal or unseal content types.
+        [Switch]$Sealed
+    )
+    @{  'name'     = $Name
+        'id'       = $ParentID
+        'readOnly' = [bool]$ReadOnly
+        'sealed'   = [bool]$Sealed
+    }
+}
+
+function Get-GraphSiteColumn   {
+    <#
+      .synopsis
+        Gets a column which is defined for the whole site.
+    #>
+    [cmdletbinding(DefaultParameterSetName='None')]
+    param (
+    #Selects column(s) by name (and possibly group)
+    [Parameter(ParameterSetName='Terms',Position=0, ValueFromPipeline=$true)]
+    [String]$Name,
+    #Selects column(s) by group (and possibly by name)
+    [Parameter(ParameterSetName='Terms',Position=1)]
+    [String]$ColumnGroup,
+    #Selects a column by unique ID
+    [Parameter(ParameterSetName='Terms',Position=2)]
+    [string]$ID,
+    #Allows a custom where clause instead of Name and/or group and/or ID
+    [Parameter(ParameterSetName='WhereClause')]
+    [scriptblock]$Where,
+    <#Get-GraphSiteColumn is intended to return one column to used when creating a new list, so
+    if multiple columns are returned that would be an error (i.e. two columns have the
+    same name and group wasn't given.) If -allowMultiple is specified it is *not* treated as an error #>
+    [switch]$AllowMultiple
+    )
+    begin {
+        Connect-MSGraph
+        if (-not $script:RootSiteColumns) {
+            Write-Progress -Activity "Getting list of columns for the root site"
+            $script:RootSiteColumns = (Invoke-RestMethod -Method Get -Uri "https://graph.microsoft.com/v1.0/sites/root/columns" -Headers $DefaultHeader).value
+            Write-Progress -Activity "Getting list of columns for the root site" -Completed
+        }
+    }
+    process {
+        if (-not $Where) {
+            $whereText = ''
+                if ($id)           {$whereText += "`$_.id -eq '$id' -and" }
+                if ($ColumnGroup)  {$whereText += "`$_.ColumnGroup -like '$ColumnGroup' -and"}
+                if ($Name)         {$whereText += "(`$_.Name -like '$Name' -or `$_.displayname -like '$Name')"}
+                $wheretext = $whereText -replace ' -and$',''
+                $where     = [scriptblock]::Create("$whereText")
+        }
+        $result = $script:RootSiteColumns.where($where)
+        if ($result.count -gt 1 -and -not $AllowMultiple) {throw 'More than one result was found and -AllowMultiple was not specified'}
+        else {return $result}
+    }
+}
+
+function Get-GraphSiteUserList {
+    <#
+      .Synopsis
+        Gets the Users list for a [team] site
+    #>
+    [cmdletbinding()]
+    param (
+        #The [team] Site whose user-list will be fetched
+        [parameter(ValueFromPipeline=$true,Position=0,Mandatory=$True)]
+        $Site
+    )
+    Connect-MSGraph
+    #If we get a list where it should be a site, but it has a site ID ... use that.
+    if ($site.siteid) {$site=$site.Siteid}
+    Write-Progress -Activity 'Getting Site Users' -CurrentOperation 'Finding list'
+    $list = Get-GraphList -Site $Site -Hidden  | Where-Object name -eq 'users'
+    Write-Progress -Activity 'Getting Site Users' -CurrentOperation 'Getting users'
+    $usersAndGroups = Get-Graphlist -List $list -Items -Property id,contenttype,title,name
+    Write-Progress -Activity 'Getting Site Users' -Completed
+    $usersAndGroups.where({$_.contentType -eq 'person' -and  $_.name -match "@"}) |
+        Select-Object -Property id, Title, @{n='Account';e={$_.name -replace '^.*\|',''}}, Name
+}