--- conflicted
+++ resolved
@@ -1,738 +1,715 @@
-<<<<<<< HEAD
-﻿function Get-GraphReminderView   {
-=======
-function Get-GraphReminderView   {
->>>>>>> ed666225
-    <#
-      .Synopsis
-        Returns a view of items with reminder sets across all a users calendars.
-    #>
-    [cmdletbinding(DefaultParameterSetName="None")]
-    param(
-        #UserID as a guid or User Principal name, whose calendar should be fetched If not specified defaults to "me"
-         [string]$User,
-
-        #Time zone to rennder event times. By default the time zone of the local machine will me use
-        $Timezone = $(tzutil.exe /g),
-
-        #Number of days of calendar to fetch from today
-        [int]$Days =30 ,
-
-        #The neumber of events to fetch. Must be greater than zero, and capped at 1000
-        [ValidateRange(1,1000)]
-        [int]$Top
-    )
-    Connect-MSGraph
-    $webParams = @{Method = "Get"
-                  Headers = $Script:DefaultHeader
-    }
-    if ($TimeZone) {$webParams.Headers["Prefer"]="Outlook.timezone=""$TimeZone"""}
-
-    If ($User)   {  # get the default calendar for a specific user
-            if ($User.ID) {$User=$User.ID}
-            $uri = "https://graph.microsoft.com/v1.0/users/$user/reminderView(startDateTime='{0:yyyy-MM-ddTHH:mm:ss}',endDateTime='{1:yyyy-MM-ddTHH:mm:ss}')"
-    }
-    else {  $uri = "https://graph.microsoft.com/v1.0/me/reminderView(startDateTime='{0:yyyy-MM-ddTHH:mm:ss}',endDateTime='{1:yyyy-MM-ddTHH:mm:ss}')"  }
-
-    $webParams['uri'] =  $uri -f [datetime]::Today, [datetime]::Today.AddDays(30)
-    $result = Invoke-RestMethod @webParams
-    $defaultProperties = @('Subject','When','Reminder')
-    $defaultDisplayPropertySet = New-Object System.Management.Automation.PSPropertySet('DefaultDisplayPropertySet',[string[]]$defaultProperties)
-    $psStandardMembers = [System.Management.Automation.PSMemberInfo[]]@($defaultDisplayPropertySet)
-    $whensb = { if (  ([datetime]$this.eventStartTime.datetime).AddDays(1) -eq ([datetime]$this.eventEndTime.datetime  )) {
-                      ([datetime]$this.eventStartTime.datetime).ToShortDateString()
-                }
-                else {([datetime]$this.eventStartTime.datetime).ToString("g") + ' to ' +  ([datetime]$this.eventEndTime.datetime  ).ToString("g") + $this.eventEndTime.timezone}
-    }
-    foreach ($r in $result.value) {
-        Add-Member -InputObject $r -MemberType AliasProperty  -Name Subject           -Value eventSubject
-        Add-Member -InputObject $r -MemberType AliasProperty  -Name Start             -Value eventStartTime
-        Add-Member -InputObject $r -MemberType AliasProperty  -Name End               -Value eventEndTime
-        Add-Member -InputObject $r -MemberType ScriptProperty -Name When              -Value $whenSB
-        Add-Member -InputObject $r -MemberType ScriptProperty -Name Reminder          -Value {([datetime]$this.reminderFireTime.datetime).ToString("g")}
-        Add-Member -InputObject $r -MemberType MemberSet      -Name PSStandardMembers -Value $PSStandardMembers
-        Add-Member -InputObject $r -MemberType AliasProperty  -Name Location          -Value eventLocation -PassThru
-    }
-}
-
-function Get-GraphEvent          {
-    <#
-      .Synopsis
-        Get the  events in a calendar
-      .Description
-        Depending on the parameters specified the calendar can be
-           * A Specific calendar for a group, if the group and calendar are specified
-             (group ID can be a calendar property)
-           * The default calendar for a group, if only group is provided)
-           * A specific calendar for a specific user, if user and calendar are specified
-           * The default calendar for a specific user, if only user is specified
-           * A specific calendar for the currrent user, if only calandar is specified
-           * The default calendar for the current user if no user, group, or calendar is specified.
-           The request can specify the first n events in the calendar, or a number of days into
-           the future, or specify the subject line.
-      .Example
-        >
-        >get-graphuser -Calendars | where name -match "holidays" |
-             get-graphevent -days 365 -order "start/datetime desc" -select start,subject |
-                ft subject, @{n="when";e={([datetime]$_.start.datetime).tostring("d")}}
-        Gets the user's calendars and selects the national holidays one;
-        gets the events from this calendar for the next 365 days sorts them to
-        soonest last and selects only the date and subject; displays these in a table
-        showing start in the local short-date format.
-      .Example
-        >Get-GraphEvent -user james@contoso.com -filter "isorganizer eq false"
-        Gets events from the specified users calendar where they are not the organizer
-      .Example
-        >Get-GraphEvent  -filter "isorganizer eq false" -OrderBy start/datetime
-        This uses the same filter but sorts the results at the server before they are
-        returned. Note that some fields like 'start' are record types, and one of
-        their propperties, as in this case, may need to be specified to perform a sort.
-      .Example
-        >
-        >$userTimezone = (Get-GraphUser -MailboxSettings).timezone
-        >Get-GraphEvent -Days 150 -TimeZone $userTimezone -Filter "showas eq 'free'"
-        The first command gets the current user's time zone, and the second requests
-        items for the next 150 days where the time is shown as Free, displaying using that time zone
-      .Example
-        >Get-graphEvent -filter "start/dateTime ge '2019-04-01T08:00'"   | ft
-        Gets the events in the signed-in user's default calendar which start after April 1 2019
-        format-table will pick up the default display properties. .
-    #>
-    [cmdletbinding(DefaultParameterSetName="None")]
-    param(
-        #UserID as a guid or User Principal name, whose calendar should be fetched If not specified defaults to "me"
-        [Parameter( Mandatory=$true, ParameterSetName="User",ValueFromPipelineByPropertyName=$true)]
-        [Parameter( Mandatory=$true, ParameterSetName="UserAndSubject",ValueFromPipelineByPropertyName=$true)]
-        [Parameter( Mandatory=$true, ParameterSetName="UserAndFilter",ValueFromPipelineByPropertyName=$true)]
-        [string]$User,
-
-        #A sepecific calendar belonging to a user.
-        [Parameter( ParameterSetName="User",ValueFromPipeline=$true,ValueFromPipelineByPropertyName=$true)]
-        [Parameter( ParameterSetName="UserAndSubject",ValueFromPipeline=$true, ValueFromPipelineByPropertyName=$true)]
-        [Parameter( ParameterSetName="UserAndFilter",ValueFromPipeline=$true, ValueFromPipelineByPropertyName=$true)]
-        $Calendar,
-
-        #Group ID or a Group object with an ID, whose calendar should be fetched
-        [Parameter(Mandatory=$true, ParameterSetName="GroupID",ValueFromPipelineByPropertyName=$true)]
-        [Parameter(Mandatory=$true, ParameterSetName="GroupAndSubject",ValueFromPipelineByPropertyName=$true)]
-        [Parameter(Mandatory=$true, ParameterSetName="GroupAndFilter",ValueFromPipelineByPropertyName=$true)]
-        [Alias("Team")]
-        $Group,
-
-        #Time zone to rennder event times. By default the time zone of the local machine will me use
-        $Timezone = $(tzutil.exe /g),
-
-        #Number of days of calendar to fetch from today
-        [int]$Days,
-
-        #The neumber of events to fetch. Must be greater than zero, and capped at 1000
-        [ValidateRange(1,1000)]
-        [int]$Top,
-
-        #Fields to select
-        [ValidateSet('attendees', 'body', 'bodyPreview', 'categories', 'changeKey', 'createdDateTime', 'end', 'hasAttachments',
-                     'iCalUId', 'id', 'importance', 'isAllDay', 'isCancelled', 'isOrganizer', 'isReminderOn', 'lastModifiedDateTime',
-                     'location', 'locations', 'onlineMeetingUrl', 'organizer', 'originalEndTimeZone', 'originalStart',
-                     'originalStartTimeZone', 'recurrence', 'reminderMinutesBeforeStart', 'responseRequested', 'responseStatus',
-                    'sensitivity', 'seriesMasterId', 'showAs', 'start', 'subject', 'type', 'webLink' )]
-        [string[]]$Select,
-
-        #An order-by clause to sort the events
-        [string]$OrderBy,
-
-        #If specified, fetch events where the subject line begins with
-        [Parameter(Mandatory=$true, ParameterSetName='Subject',ValueFromPipelineByPropertyName=$true)]
-        [Parameter(Mandatory=$true, ParameterSetName="UserAndSubject",ValueFromPipelineByPropertyName=$true )]
-        [Parameter(Mandatory=$true, ParameterSetName="GroupAndSubject",ValueFromPipelineByPropertyName=$true)]
-        [string]$Subject,
-
-        #A custom selection filter
-        [Parameter(Mandatory=$true, ParameterSetName="UserAndFilter",ValueFromPipelineByPropertyName=$true )]
-        [Parameter(Mandatory=$true, ParameterSetName="GroupAndFilter",ValueFromPipelineByPropertyName=$true)]
-        [string]$Filter
-    )
-    Connect-MSGraph
-    $webParams = @{Method = "Get"
-                  Headers = $Script:DefaultHeader
-    }
-    if ($TimeZone) {$webParams.Headers["Prefer"]="Outlook.timezone=""$TimeZone"""}
-
-    #region figure out which calendar to get. The API doesn't have v1.0/calendars/id, have to do group/calendar user/calendar or user/calendarS/id
-    if     ($user -and $Calendar) { #get a specific calendar for a specific user
-        if ($User.ID)     {$User     = $User.ID}
-        If ($Calendar.id) {$Calendar = $Calendar.ID}
-        $uri = "https://graph.microsoft.com/v1.0/users/$user/calendars/$Calendar"
-    }
-    elseif ($User)   {  # get the default calendar for a specific user
-        if ($User.ID) {$User=$User.ID}
-        $uri = "https://graph.microsoft.com/v1.0/users/$user/calendar"  #for the default calendar you can also use users/{id}/events or users//calendarView?param without "Calendar"
-    }
-    elseif ($Group) {  # get the [only] calendar for a group
-        if ($Group.ID) {$Group=$Group.ID}
-        $uri = "https://graph.microsoft.com/v1.0/groups/$Group/calendar"   #for the default calendar you can also use groups/{id}/events or groups/calendarView?param without "Calendar"
-    }
-    elseif ($Calendar -and $Calendar.GroupID ) { #handle piping in a group's calendar object - we have added the group ID to it, us that get the group's [only] calendar
-        $uri = "https://graph.microsoft.com/v1.0/groups/$($calendar.groupID)/calendar"
-    }
-    elseif ($calendar) { #get a specific calendar for the current user - more normal use of the calendar parameter
-        If ($Calendar.id) {$Calendar = $Calendar.ID}
-        $uri = "https://graph.microsoft.com/v1.0/me/calendars/$calendar"
-    }
-    else  {  #no User, group or calendar specified get the current users default calendar.
-        $uri = "https://graph.microsoft.com/v1.0/me/calendar"   #for the default calendar you can also use me/events or me/calendarView?params without "Calendar"
-    }
-    #endregion
-    #region apply the selection criteria. If -days is specified use calendar view, otherwise use events and add filter, orderby, select and top as needed
-    if  ($days)    {
-                       $start = [datetime]::Today.ToString("yyyy-MM-dd't'HH:mm:ss")       # 'o' for ISO format time may work here.
-                       $end   = [datetime]::Today.AddDays($days).tostring("yyyy-MM-dd't'HH:mm:ss")
-                       $uri  += "/calendarview?`$expand=calendar&startdatetime=$start&enddatetime=$end"
-    }
-    else {             $uri  +=  '/events?$expand=calendar'}
-    if ($Select)     { $uri  +=  '&$select=' + ($Select -join ',') }
-    if ($Subject)    { $uri  += ('&$filter=startswith(subject,''{0}'')' -f $subject ) }
-    elseif ($Filter) { $uri  +=  '&$Filter='  + $Filter }
-    if ($OrderBy)    { $uri  +=  '&$orderby=' + $orderby }
-    if ($Top)        { $uri  +=  '&$top='     + $top  }
-    #endregion
-
-    #region get the data. Cope with data being paged, add a type to help formatting and return the results.
-    $eventlist      = @()
-    $result         = Invoke-RestMethod @webParams -Uri $uri
-    $eventlist     += $result.value
-    while ($result.'@odata.nextLink') {
-        $result     = Invoke-RestMethod @webParams -Uri  $result.'@odata.nextLink' ;
-        $eventlist += $result.value
-    }
-
-    if ($eventlist) {
-        $defaultProperties = @('Subject','When','Where','ShowAs')
-        $defaultDisplayPropertySet = New-Object System.Management.Automation.PSPropertySet('DefaultDisplayPropertySet',[string[]]$defaultProperties)
-        $psStandardMembers = [System.Management.Automation.PSMemberInfo[]]@($defaultDisplayPropertySet)
-        $whensb = { if (  ([datetime]$this.eventStartTime.datetime).AddDays(1) -eq ([datetime]$this.eventEndTime.datetime  )) {
-                          ([datetime]$this.eventStartTime.datetime).ToShortDateString()
-                    }
-                    else {([datetime]$this.eventStartTime.datetime).ToString("g") + ' to ' +  ([datetime]$this.eventEndTime.datetime  ).ToString("g") + $this.eventEndTime.timezone}
-        }
-        foreach ($e in $eventlist) {
-            $e.pstypeNames.add('GraphEvent')
-            Add-Member -InputObject $e -MemberType ScriptProperty -Name When              -Value $whenSB
-            Add-Member -InputObject $e -MemberType ScriptProperty -Name Where             -Value {$this.location.displayname}
-            Add-Member -InputObject $e -MemberType MemberSet      -Name PSStandardMembers -Value $PSStandardMembers
-        }
-
-        return $result.value
-    }
-    else {Write-Warning -Message "No events were found."}
-    #endregion
-}
-
-function New-RecurrencePattern   {
-    <#
-      .synopsis
-        Creates a new recurrence pattern for an appointment
-       .Description
-        There are 6 patterns:
-        *Daily,  Weekly, Relative & absolute Monthly and
-        Relative a& absolute yearly. Each one takes an interval,
-        which is 1 by default, meaning the event is scheduled for each
-        matching day. 2 would be alternate matchs, 3 would be every
-        third one etc. Weekly, and the two relative choice specify
-        one or more week days, and realtive ones say which week of the
-        month. The two absolute options specify which date in the month;
-        and the two yearly options specify which month of the year.
-        The pattern needs to know if it should end, so it can be given
-        an end date, or a total number of occurences. If neither is
-        specified the event runs until removed from the calendar.
-      .Example
-        >$rec = New-RecurrencePattern -Weekly Friday -EndDate 2019-04-01
-        Creates a weekly meeting on every Friday until April 1st 2019
-      .Example
-        >$rec = New-RecurrencePattern -AbsoluteMonthly -DayOfMonth 1 -Occurrences 12
-        Specifies a pattern of a meeting on the first of the month for the next
-        12 months.
-    #>
-    [cmdletbinding()]
-    param (
-
-        # Event repeats on the every day or every [-interval] days
-        [Parameter(Mandatory=$true,  ParameterSetName='daily')]
-        [switch]$Daily,
-
-        # Event repeats on the same day(s) of the week
-        [Parameter(Mandatory=$true,  ParameterSetName='weekly')]
-        [switch]$Weekly,
-
-        # Event repeats on the same day of the week in the same relative position each month
-        [Parameter(Mandatory=$true,  ParameterSetName='relativeMonthly')]
-        [switch]$RelativeMonthly,
-
-        # Event repeats on the same date in the month, each month
-        [Parameter(Mandatory=$true,  ParameterSetName='absoluteMonthly')]
-        [switch]$AbsoluteMonthly,
-
-        #Event happens yearly on the same day week, and same relative position in the month.
-        [Parameter(Mandatory=$true,  ParameterSetName='relativeYearly')]
-        [switch]$RelativeYearly,
-
-        #Event happens yearly on the same day of the month.
-        [Parameter(Mandatory=$true,  ParameterSetName='AbsoluteYearly')]
-        [switch]$AbsoluteYearly,
-
-        # Which instance of the the selected day of the week will the event occur on
-        [Parameter(Position=1, ParameterSetName='relativeYearly')]
-        [Parameter(Position=1, ParameterSetName='relativeMonthly')]
-        [ValidateSet('first','second','third','fourth','last')]
-        [string]$WeekOfMonth = 'first',
-
-        #On which day of the week will the event occur
-        [Parameter(Mandatory=$true, Position=2, ParameterSetName='relativeYearly')]
-        [Parameter(Mandatory=$true, Position=2, ParameterSetName='relativeMonthly')]
-        [Parameter(Mandatory=$true, Position=1, ParameterSetName='weekly')]
-        [ValidateSet('Monday','Tuesday','Wednesday','Thursday','Friday', 'Saturday', 'Sunday')]
-        [string[]]$Days,
-
-        #On which date in the month will the event Occur
-        [Parameter(Mandatory=$true, Position=1, ParameterSetName='absoluteMonthly')]
-        [Parameter(Mandatory=$true, Position=1, ParameterSetName='AbsoluteYearly')]
-        [ValidateRange(1,31)]
-        $DayOfMonth,
-
-        #In which month does the event occur - as a number, so 9 for September.
-        [Parameter(Mandatory=$true, Position=2, ParameterSetName='relativeYearly')]
-        [Parameter(Mandatory=$true, Position=2, ParameterSetName='AbsoluteYearly')]
-        [ValidateRange(1,12)]
-        $Month,
-
-        #How many days, weeks , months, years apart will events occur
-        [Parameter(Position=3)]
-        [Int]$Interval = 1,
-
-        #Date to stop applying the pattern, the last event may not fall on this date.
-        [dateTime]$EndDate,
-
-        #The number of occurences after which the event should cease
-        [Int]$Occurrences = 10
-
-    )
-    if     ($EndDate)         {$range   = @{type = 'endDate'  ; endDate= $EndDate.ToString('yyyy-MM-dd') }  }
-    Elseif ($Occurrences)     {$range   = @{type = 'numbered' ; numberOfOccurrences= $Occurrences}  }
-    Else                      {$range   = @{type = 'noEnd'    ; }}
-
-    if     ($Daily)           {$pattern = @{type = 'daily'           ;interval = $Interval} }
-    elseif ($Weekly)          {$pattern = @{type = 'weekly'          ;interval = $Interval; daysOfWeek= @()+$Days} }
-    elseif ($RelativeMonthly) {$pattern = @{type = 'relativeMonthly' ;interval = $Interval; daysOfWeek= @()+$Days; index=$WeekOfMonth  } }
-    elseif ($RelativeYearly)  {$pattern = @{type = 'relativeYearly'  ;interval = $Interval; daysOfWeek= @()+$Days; index=$WeekOfMonth ; month=$Month} }
-    elseif ($AbsoluteYearly)  {$pattern = @{type = 'absoluteYearly'  ;interval = $Interval; dayOfMonth= $DayOfMonth               ; month=$Month} }
-    elseif ($AbsoluteMonthly) {$pattern = @{type = 'absoluteYearly'  ;interval = $Interval; dayOfMonth= $DayOfMonth} }
-
-    return @{'range'=$range; 'pattern'=$pattern}
-}
-
-<<<<<<< HEAD
-function New-EventAttendee       {
-=======
-function New-Attendee            {
->>>>>>> ed666225
-    <#
-      .Synopsis
-        Creats a new meeting attendee, with a mail address and the type of attendance.
-    #>
-<<<<<<< HEAD
-    [cmdletbinding(DefaultParameterSetName='Default')]
-=======
->>>>>>> ed666225
-    param(
-        # The recipient's email address, e.g Alex@contoso.com
-        [Parameter(Position=0, ValueFromPipelineByPropertyName=$true,ParameterSetName='Default',Mandatory=$true)]
-        $Mail,
-        #The displayname for the recipient
-        [Parameter(Position=1, ValueFromPipelineByPropertyName=$true,ParameterSetName='Default')]
-        $DisplayName,
-        #Is the attendee required or optional or a resource (such as a room). Defaults to required
-        [ValidateSet('required', 'optional', 'resource')]
-<<<<<<< HEAD
-        $AttendeeType = 'required',
-        [Parameter(ValueFromPipeline=$true,ParameterSetName='PipedStrings',Mandatory=$true)]
-        $InputObject 
-=======
-        $AttendeeType = 'required'
->>>>>>> ed666225
-    )
-    @{ 'type'= $AttendeeType ; 'emailAddress' = (New-MailAddress -Mail:$mail -DisplayName:$DisplayName )}
-}
-
-<<<<<<< HEAD
-function Add-GraphEvent          {
-=======
-function New-GraphEvent          {
->>>>>>> ed666225
-    <#
-      .Synopsis
-        Adds an event to a calendar
-      .link
-        Get-GraphEvent
-      .Example
-        >
-        >$rec = New-RecurrencePattern -Weekly Friday -EndDate 2019-04-01
-        >Add-GraphEvent -Start "2019-01-23 15:30:00" -subject "Enter time sheet" -Recurrence $rec
-        Creates a recurring event. The first sets up a weekly schedule for Fridays until April 1st.
-        The second sets the time  (if no end is given, it is set for 30 minutes after the start),
-        the subject, and the recurrence pattern
-      .Example
-        >
-        >$Chris = New-Attendee -Mail Chris@Contoso.com
-        >Add-GraphEvent -subject "Requirements for Basingstoke project" -Start "2019-02-02 10:00" -End "2019-02-02 11:00" -Attendees $chris
-        Creates a meeting with a second person. The first command creates an attendee - by default the attendee is 'required'
-        The second creates the appointment, adding the attendee and sending a meeting request.
-      .Example
-        >
-        >$Chris = New-Attendee -Mail Chris@Contoso.com -display 'Chris Cross' optional
-        >$Phil  = New-Attendee -Mail Phil@Contoso.com  
-        >Add-GraphEvent -subject "Phase II planning" -Start "2019-02-02 14:00" -End "2019-02-02 14:30" -Attendees $chris,$phil
-        Creates a meeting with a two additonal attendee. The first command creates an optional attendee with a display name
-        the second creates an attendee with no displayed name and the default 'required' type
-        Finally the meeting is created.
-    #>
-    [cmdletbinding()]
-<<<<<<< HEAD
-=======
-    [Alias('Add-GraphEvent')]
->>>>>>> ed666225
-    param (
-        #UserID as a guid or User Principal name, whose calendar should be fetched If not specified defaults to "me"
-        [Parameter( ParameterSetName="User",ValueFromPipelineByPropertyName=$true)]
-        [string]$User,
-
-        #A sepecific calendar belonging to a user.
-        [Parameter( ParameterSetName="User",ValueFromPipeline=$true,ValueFromPipelineByPropertyName=$true)]
-        $Calendar,
-
-        #Group ID or a Group object with an ID whose calendar should be fetched
-        [Parameter(Mandatory=$true, ParameterSetName="Group", ValueFromPipelineByPropertyName=$true)]
-        [Alias('Team')]
-        $Group,
-
-        #Subject for the appointment
-        [string]$Subject ,
-
-        #Start time - if -Timezone is not used this will be the in local machine's times zone
-        [Parameter(Mandatory=$true)]
-        [datetime]$Start,
-
-        #End Time - if -Timezone is not used this will be the in local machine's times zone
-        [datetime]$End,
-
-        #Timezone - by default the local machine's time zone is used
-        $Timezone = $(tzutil.exe /g),
-
-        #Creates the event as all day.
-        [Switch]$AllDay,
-
-        #Location for the appointment
-        $Location,
-
-        #People or resources involved in the event.
-        $Attendees,
-        #Sets the task to appear as Free, Tenatative, Off-of-facility etc
-        [ValidateSet('busy','free','oof','tentative','workingElsewhere')]
-        [string]$ShowAs,
-
-        #Unless -Reminder on is specified no reminder will sound before the meeting
-        [switch]$ReminderOn,
-        #Time in Minutes, before the start time, that the reminder should appear. It will be set even if -ReminderOn is omitted
-        $ReminderTime,
-        #Body text - if using HTML set the body type to HTML
-        $Body  ,
-        #Type of text used for the body, Text or HTML
-        [ValidateSet('Text','HTML')]
-        $BodyType = 'Text',
-        #Priority setting , high , normal or low.
-        [ValidateSet('low','normal','high')]
-        [String]$Importance ,
-        #Privacy setting - normal or Private
-        [ValidateSet('normal','private')]
-        [String]$Sensitivity,
-
-        #Recurrence pattern build with New-recurrencePattern
-        $Recurrence
-        # for some of things still to do see https://docs.microsoft.com/en-us/graph/api/event-update?view=graph-rest-beta
-        # and https://docs.microsoft.com/en-us/graph/api/user-post-events?view=graph-rest-beta
-        # Attendees is one. link says this also sends the invite
-
-    )
-    Connect-MSGraph
-    $webParams = @{Method     = 'Post'
-                  Contenttype = 'application/json'
-                  Headers     = @{Authorization = $Script:AuthHeader ;
-                                  Prefer        = "Outlook.timezone=""$TimeZone"""}
-    }
-
-    #region figure out which calendar to get. The API doesn't have v1.0/calendars/id, have to do group/calendar user/calendar or user/calendarS/id
-    if     ($user -and $Calendar) { #get a specific calendar for a specific user
-        if ($User.ID)     {$User=$User.ID}
-        If ($Calendar.id) {$Calendar = $Calendar.ID}
-        $webParams['uri'] = "https://graph.microsoft.com/v1.0/users/$user/calendars/$Calendar/events"
-    }
-    elseif ($User)     {  # get the default calendar for a specific user
-        if ($User.ID) {$User=$User.ID}
-        $webParams['uri'] = "https://graph.microsoft.com/v1.0/users/$user/calendar/events"  #for the default calendar you can also use users/{id}/events "Calendar"
-    }
-    elseif ($Group)    {  # get the [only] calendar for a group
-        if ($Group.ID) {$Group=$Group.ID}
-        $webParams['uri'] = "https://graph.microsoft.com/v1.0/groups/$Group/calendar/events"   #for the default calendar you can also use groups/{id}/events
-    }
-    elseif ($Calendar -and $Calendar.GroupID ) { #handle piping in a group's calendar object - we have added the group ID to it, us that get the group's [only] calendar
-        $webParams['uri'] = "https://graph.microsoft.com/v1.0/groups/$($calendar.groupID)/calendar/events"
-    }
-    elseif ($calendar) { #get a specific calendar for the current user - more normal use of the calendar parameter
-        If ($Calendar.id) {$Calendar = $Calendar.ID}
-        $webParams['uri'] = "https://graph.microsoft.com/v1.0/me/calendars/$calendar/events"
-    }
-    else  {  #no User, group or calendar specified get the current users default calendar.
-        $webParams['uri'] = "https://graph.microsoft.com/v1.0/me/calendar/events"   #for the default calendar you can also use me/events
-    }
-    #endregion
-
-    #region assemble the body needed to create the event
-    $settings = @{      'subject'=  $Subject;     'isReminderOn' = [bool]$ReminderOn}
-    if ($Location)     {$settings['location']                    = @{'displayName'=$Location} }
-    if ($Body)         {$settings['body']                        = @{'contentType'=$BodyType ; 'Content'=$Body}}
-    if ($ShowAs)       {$settings['showAs']                      = $ShowAs}
-    if ($ReminderTime) {$settings['reminderMinutesBeforeStart']  = $ReminderTime}
-    if ($Importance)   {$settings['importance']                  = $Importance}
-    if ($Sensitivity)  {$settings['sensitivity']                 = $Sensitivity}
-    if ($AllDay)       {$settings['isAllDay']                    = $true
-                        $Start = $Start.Date
-                        if (-not $End)        { $End             = $Start.AddDays(1)}
-                        else                  { $End             = $End.Date        }
-                        if ($End -eq $Start)  { $End             = $End.AddDays(1)  }
-    }
-    elseif (-not $End) {$End = $Start.AddMinutes(30)    }
-    $settings['start' ] = @{'timeZone'=$Timezone; 'dateTime'    = $Start.ToString("yyyy-MM-dd'T'HH:mm:ss")} ;
-    $settings['end'   ] = @{'timeZone'=$Timezone; 'dateTime'    = $End.ToString(  "yyyy-MM-dd'T'HH:mm:ss")};
-
-    if ($Recurrence)   {$settings['recurrence']                 = $Recurrence
-                        $settings.recurrence.range['startDate'] = $Start.ToString('yyyy-MM-dd');
-    }
-    if ($Attendees)    {$settings['attendees'] = @() + $Attendees }
-    $json =  (ConvertTo-Json $settings -Depth 10)
-    Write-Debug $json
-    #endregion
-
-    $result = Invoke-RestMethod @webParams -Body $json
-    if ($PassThru) {
-        #send back the new appoinment and give it a type so it will get formatted.
-        $result.pstypeNames.add('GraphEvent')
-        
-        $result
-    }
-}
-
-function Set-GraphEvent          {
-    <#
-      .Synopsis
-        Modifies an event on a calendar
-      .link
-        Get-GraphEvent
-      .Example
-        a
-    #>
-    [cmdletbinding(SupportsShouldProcess=$true,DefaultParameterSetName='None')]
-    param (
-        #The event to be updateds either as an ID or as an event object containing an ID.
-        [Parameter(ValueFromPipeline=$true,Position=0,Mandatory=$true)]
-        $Event,
-
-        #UserID as a guid or User Principal name, whose calendar should be fetched If not specified defaults to "me"
-        [Parameter( ParameterSetName="User",ValueFromPipelineByPropertyName=$true)]
-        [string]$User,
-
-        #A sepecific calendar belonging to a user.
-        [Parameter( ParameterSetName="User",ValueFromPipelineByPropertyName=$true)]
-        $Calendar,
-
-        #Group ID or a Group object with an ID whose calendar should be fetched
-        [Parameter(Mandatory=$true, ParameterSetName="Group", ValueFromPipelineByPropertyName=$true)]
-        [Alias('Team')]
-        $Group,
-
-        #Subject for the appointment
-        [string]$Subject ,
-
-        #Start time - if -Timezone is not used this will be the in local machine's times zone
-        [Parameter( ParameterSetName="Group" )]
-        [Parameter( ParameterSetName="None"  )]
-        [Parameter( ParameterSetName="User"   )]
-        [Parameter( ParameterSetName="AllDay", Mandatory=$true )]
-        [Nullable[datetime]]$Start,
-
-        #End Time - if -Timezone is not used this will be the in local machine's times zone
-        [Parameter( ParameterSetName="Group"  )]
-        [Parameter( ParameterSetName="None"   )]
-        [Parameter( ParameterSetName="User"   )]
-        [Parameter( ParameterSetName="AllDa#y", Mandatory=$true )]
-        [Nullable[datetime]]$End,
-
-        #Creates the event as all day - you must also set the start and end time.
-        [Parameter(Mandatory=$true, ParameterSetName="AllDay")]
-        [Switch]$AllDay,
-
-        #Timezone - by default the local machine's time zone is used
-        $Timezone = $(tzutil.exe /g),
-        #Location for the appointment
-        $Location,
-        #Body text - if using HTML set the body type to HTML
-        $Body  ,
-        #Type of text used for the body, Text or HTML
-        [ValidateSet('Text','HTML')]
-        $BodyType = 'Text',
-        #Unless -Reminder on is specified no reminder will sound before the meeting
-        [switch]$ReminderOn,
-        #Time in Minutes, before the start time, that the reminder should appear. It will be set even if -ReminderOn is omitted
-        $ReminderTime,
-        #Sets the task to appear as Free, Tenatative, Off-of-facility etc
-        [ValidateSet('busy','free','oof','tentative','workingElsewhere')]
-        [string]$ShowAs,
-        #Priority setting , high , normal or low.
-        [ValidateSet('low','normal','high')]
-        [String]$Importance ,
-        #Privacy setting - normal or Private
-        [ValidateSet('normal','private')]
-        [String]$Sensitivity,
-
-        #Recurrence pattern build with New-recurrencePattern
-        $Recurrence,
-        #If specified the update will be performed without prompting for confirmation (this is the default)
-        [switch]$Force
-        # for some of things still to do see https://docs.microsoft.com/en-us/graph/api/event-update?view=graph-rest-beta
-        # and https://docs.microsoft.com/en-us/graph/api/user-post-events?view=graph-rest-beta
-        # Attendees is one. link says this also sends the invite
-
-    )
-    Connect-MSGraph
-    $webParams = @{Method     = 'Patch'
-                  Contenttype = 'application/json'
-                  Headers     = @{Authorization = $Script:AuthHeader ;
-                                  Prefer        = "Outlook.timezone=""$TimeZone"""}
-    }
-
-    #region figure out which calendar to get. The API doesn't have v1.0/calendars/id, have to do group/calendar user/calendar or user/calendarS/id
-    if     ($user -and $Calendar) { #get a specific calendar for a specific user
-        if ($User.ID)     {$User=$User.ID}
-        If ($Calendar.id) {$Calendar = $Calendar.ID}
-        $webParams['uri'] = "https://graph.microsoft.com/v1.0/users/$user/calendars/$Calendar/events"
-    }
-    elseif ($User)   {  # get the default calendar for a specific user
-        if ($User.ID) {$User=$User.ID}
-        $webParams['uri'] = "https://graph.microsoft.com/v1.0/users/$user/calendar/events"  #for the default calendar you can also use users/{id}/events "Calendar"
-    }
-    elseif ($Group) {  # get the [only] calendar for a group
-        if ($Group.ID) {$Group=$Group.ID}
-        $webParams['uri'] = "https://graph.microsoft.com/v1.0/groups/$Group/calendar/events"   #for the default calendar you can also use groups/{id}/events
-    }
-    elseif ($Calendar -and $Calendar.GroupID ) { #handle piping in a group's calendar object - we have added the group ID to it, us that get the group's [only] calendar
-        $webParams['uri'] = "https://graph.microsoft.com/v1.0/groups/$($calendar.groupID)/calendar/events"
-    }
-    elseif ($calendar) { #get a specific calendar for the current user - more normal use of the calendar parameter
-        If ($Calendar.id) {$Calendar = $Calendar.ID}
-        $webParams['uri'] = "https://graph.microsoft.com/v1.0/me/calendars/$calendar/events"
-    }
-    else  {  #no User, group or calendar specified get the current users default calendar.
-        $webParams['uri'] = "https://graph.microsoft.com/v1.0/me/calendar/events"   #for the default calendar you can also use me/events
-    }
-    #endregion
-    if ($Event.id) {$webParams['uri'] += "/$($Event.id)"}
-    else           {$webParams['uri'] += "/$Event"}
-    $settings  =   @{ }
-    #region assemble the body needed to update the event
-    if ($PSBoundParameters.ContainsKey('ReminderOn')) {
-                           $settings['isReminderOn']    = [bool]$ReminderOn}
-    if ($PSBoundParameters.ContainsKey('AllDay'))     {
-                           $settings['isAllDay']        = [bool]$AllDay  }
-    if ($Subject)         {$settings['subject']         = $subject };
-    if ($Location)        {$settings['location']        = @{'displayName'=$Location} }
-    if ($Body)            {$settings['body']            = @{'contentType'=$BodyType ; 'Content'=$Body}}
-    if ($ShowAs)          {$settings['showAs']          = $ShowAs}
-    if ($Importance)      {$settings['importance']      = $Importance}
-    if ($Sensitivity)     {$settings['sensitivity']     = $Sensitivity}
-    if ($ReminderTime)    {$settings['reminderMinutesBeforeStart'] = $ReminderTime}
-    if ($Start)           {$settings['start'] = @{'timeZone'       = $Timezone; 'dateTime' = $Start.ToString("yyyy-MM-dd'T'HH:mm:ss")} }
-    if ($End)             {$settings['end'  ] = @{'timeZone'       = $Timezone; 'dateTime' = $End.ToString(  "yyyy-MM-dd'T'HH:mm:ss")} }
-    if ($Recurrence)      {$settings['recurrence']                 = $Recurrence
-                           $settings.recurrence.range['startDate'] = $Start.ToString('yyyy-MM-dd');
-    }
-    $json =  (ConvertTo-Json $settings -Depth 10)
-    Write-Debug $json
-    #endregion
-
-    if ($Force -or $PSCmdlet.ShouldProcess($Event.subject,'Update calendar event')) {
-        $result = Invoke-RestMethod @webParams -Body $json
-        $result.pstypeNames.add('GraphEvent')
-        return $result
-    }
-}
-
-function Remove-GraphEvent       {
-    <#
-      .Synopsis
-        Deletes an item from the calendar
-      .Description
-        Deletes items from the calendar. If other people have beeen invited to a meeting,
-        they will reveive a cancellation message.
-    #>
-    [cmdletbinding(DefaultParameterSetName="None",SupportsShouldProcess=$true,ConfirmImpact='High')]
-    param   (
-
-        #The event to be removed either as an ID or as an event object containing an ID.
-        [Parameter(Mandatory=$true,ValueFromPipeline=$true,Position=0)]
-        $Event,
-
-        #UserID as a guid or User Principal name, whose calendar should be fetched If not specified defaults to "me"
-        [Parameter( ParameterSetName="User",Mandatory=$true)]
-        [string]$User,
-
-        #A sepecific calendar belonging to a user.
-        [Parameter( ParameterSetName="User",Mandatory=$true)]
-        $Calendar,
-
-        #Group ID or a Group object with an ID, whose calendar should be fetched
-        [Parameter(Mandatory=$true, ParameterSetName="GroupID")]
-        [Alias("Team")]
-        $Group,
-
-        #if Sepcified the event will be deleted without prompting for confirmation
-        [switch]$Force
-    )
-    begin   {
-        Connect-MSGraph
-    }
-    process {
-        if     ($event.calendar.id -and -not $Calendar) {$Calendar = $event.calendar.id}
-
-        if     ($user -and $Calendar) { #get a specific calendar for a specific user
-            if ($User.ID)     {$User     = $User.ID}
-            If ($Calendar.id) {$Calendar = $Calendar.ID}
-            $uri = "https://graph.microsoft.com/v1.0/users/$user/calendars/$Calendar/events"
-        }
-        elseif ($User)   {  # get the default calendar for a specific user
-            if ($User.ID) {$User=$User.ID}
-            $uri = "https://graph.microsoft.com/v1.0/users/$user/calendar/events"
-        }
-        elseif ($Group) {  # get the [only] calendar for a group
-            if ($Group.ID) {$Group=$Group.ID}
-            $uri = "https://graph.microsoft.com/v1.0/groups/$Group/calendar/events"
-        }
-        elseif ($calendar) { #get a specific calendar for the current user - more normal use of the calendar parameter
-            If ($Calendar.id) {$Calendar = $Calendar.ID}
-            $uri = "https://graph.microsoft.com/v1.0/me/calendars/$calendar/events"
-        }
-        else  {  #no User, group or calendar specified get the current users default calendar.
-            $uri = "https://graph.microsoft.com/v1.0/me/calendar/events"
-        }
-        if ($Force -or $PSCmdlet.ShouldProcess($Event.Subject ,'Delete from calendar')) {
-            if ($event.ID) {$event = $event.id}
-            Invoke-RestMethod -Method Delete -Uri "$uri/$event" -Headers $Script:DefaultHeader
-        }
-    }
-}
+﻿function Get-GraphReminderView   {
+    <#
+      .Synopsis
+        Returns a view of items with reminder sets across all a users calendars.
+    #>
+    [cmdletbinding(DefaultParameterSetName="None")]
+    param(
+        #UserID as a guid or User Principal name, whose calendar should be fetched If not specified defaults to "me"
+         [string]$User,
+
+        #Time zone to rennder event times. By default the time zone of the local machine will me use
+        $Timezone = $(tzutil.exe /g),
+
+        #Number of days of calendar to fetch from today
+        [int]$Days =30 ,
+
+        #The neumber of events to fetch. Must be greater than zero, and capped at 1000
+        [ValidateRange(1,1000)]
+        [int]$Top
+    )
+    Connect-MSGraph
+    $webParams = @{Method = "Get"
+                  Headers = $Script:DefaultHeader
+    }
+    if ($TimeZone) {$webParams.Headers["Prefer"]="Outlook.timezone=""$TimeZone"""}
+
+    If ($User)   {  # get the default calendar for a specific user
+            if ($User.ID) {$User=$User.ID}
+            $uri = "https://graph.microsoft.com/v1.0/users/$user/reminderView(startDateTime='{0:yyyy-MM-ddTHH:mm:ss}',endDateTime='{1:yyyy-MM-ddTHH:mm:ss}')"
+    }
+    else {  $uri = "https://graph.microsoft.com/v1.0/me/reminderView(startDateTime='{0:yyyy-MM-ddTHH:mm:ss}',endDateTime='{1:yyyy-MM-ddTHH:mm:ss}')"  }
+
+    $webParams['uri'] =  $uri -f [datetime]::Today, [datetime]::Today.AddDays(30)
+    $result = Invoke-RestMethod @webParams
+    $defaultProperties = @('Subject','When','Reminder')
+    $defaultDisplayPropertySet = New-Object System.Management.Automation.PSPropertySet('DefaultDisplayPropertySet',[string[]]$defaultProperties)
+    $psStandardMembers = [System.Management.Automation.PSMemberInfo[]]@($defaultDisplayPropertySet)
+    $whensb = { if (  ([datetime]$this.eventStartTime.datetime).AddDays(1) -eq ([datetime]$this.eventEndTime.datetime  )) {
+                      ([datetime]$this.eventStartTime.datetime).ToShortDateString()
+                }
+                else {([datetime]$this.eventStartTime.datetime).ToString("g") + ' to ' +  ([datetime]$this.eventEndTime.datetime  ).ToString("g") + $this.eventEndTime.timezone}
+    }
+    foreach ($r in $result.value) {
+        Add-Member -InputObject $r -MemberType AliasProperty  -Name Subject           -Value eventSubject
+        Add-Member -InputObject $r -MemberType AliasProperty  -Name Start             -Value eventStartTime
+        Add-Member -InputObject $r -MemberType AliasProperty  -Name End               -Value eventEndTime
+        Add-Member -InputObject $r -MemberType ScriptProperty -Name When              -Value $whenSB
+        Add-Member -InputObject $r -MemberType ScriptProperty -Name Reminder          -Value {([datetime]$this.reminderFireTime.datetime).ToString("g")}
+        Add-Member -InputObject $r -MemberType MemberSet      -Name PSStandardMembers -Value $PSStandardMembers
+        Add-Member -InputObject $r -MemberType AliasProperty  -Name Location          -Value eventLocation -PassThru
+    }
+}
+
+function Get-GraphEvent          {
+    <#
+      .Synopsis
+        Get the  events in a calendar
+      .Description
+        Depending on the parameters specified the calendar can be
+           * A Specific calendar for a group, if the group and calendar are specified
+             (group ID can be a calendar property)
+           * The default calendar for a group, if only group is provided)
+           * A specific calendar for a specific user, if user and calendar are specified
+           * The default calendar for a specific user, if only user is specified
+           * A specific calendar for the currrent user, if only calandar is specified
+           * The default calendar for the current user if no user, group, or calendar is specified.
+           The request can specify the first n events in the calendar, or a number of days into
+           the future, or specify the subject line.
+      .Example
+        >
+        >get-graphuser -Calendars | where name -match "holidays" |
+             get-graphevent -days 365 -order "start/datetime desc" -select start,subject |
+                ft subject, @{n="when";e={([datetime]$_.start.datetime).tostring("d")}}
+        Gets the user's calendars and selects the national holidays one;
+        gets the events from this calendar for the next 365 days sorts them to
+        soonest last and selects only the date and subject; displays these in a table
+        showing start in the local short-date format.
+      .Example
+        >Get-GraphEvent -user james@contoso.com -filter "isorganizer eq false"
+        Gets events from the specified users calendar where they are not the organizer
+      .Example
+        >Get-GraphEvent  -filter "isorganizer eq false" -OrderBy start/datetime
+        This uses the same filter but sorts the results at the server before they are
+        returned. Note that some fields like 'start' are record types, and one of
+        their propperties, as in this case, may need to be specified to perform a sort.
+      .Example
+        >
+        >$userTimezone = (Get-GraphUser -MailboxSettings).timezone
+        >Get-GraphEvent -Days 150 -TimeZone $userTimezone -Filter "showas eq 'free'"
+        The first command gets the current user's time zone, and the second requests
+        items for the next 150 days where the time is shown as Free, displaying using that time zone
+      .Example
+        >Get-graphEvent -filter "start/dateTime ge '2019-04-01T08:00'"   | ft
+        Gets the events in the signed-in user's default calendar which start after April 1 2019
+        format-table will pick up the default display properties. .
+    #>
+    [cmdletbinding(DefaultParameterSetName="None")]
+    param(
+        #UserID as a guid or User Principal name, whose calendar should be fetched If not specified defaults to "me"
+        [Parameter( Mandatory=$true, ParameterSetName="User",ValueFromPipelineByPropertyName=$true)]
+        [Parameter( Mandatory=$true, ParameterSetName="UserAndSubject",ValueFromPipelineByPropertyName=$true)]
+        [Parameter( Mandatory=$true, ParameterSetName="UserAndFilter",ValueFromPipelineByPropertyName=$true)]
+        [string]$User,
+
+        #A sepecific calendar belonging to a user.
+        [Parameter( ParameterSetName="User",ValueFromPipeline=$true,ValueFromPipelineByPropertyName=$true)]
+        [Parameter( ParameterSetName="UserAndSubject",ValueFromPipeline=$true, ValueFromPipelineByPropertyName=$true)]
+        [Parameter( ParameterSetName="UserAndFilter",ValueFromPipeline=$true, ValueFromPipelineByPropertyName=$true)]
+        $Calendar,
+
+        #Group ID or a Group object with an ID, whose calendar should be fetched
+        [Parameter(Mandatory=$true, ParameterSetName="GroupID",ValueFromPipelineByPropertyName=$true)]
+        [Parameter(Mandatory=$true, ParameterSetName="GroupAndSubject",ValueFromPipelineByPropertyName=$true)]
+        [Parameter(Mandatory=$true, ParameterSetName="GroupAndFilter",ValueFromPipelineByPropertyName=$true)]
+        [Alias("Team")]
+        $Group,
+
+        #Time zone to rennder event times. By default the time zone of the local machine will me use
+        $Timezone = $(tzutil.exe /g),
+
+        #Number of days of calendar to fetch from today
+        [int]$Days,
+
+        #The neumber of events to fetch. Must be greater than zero, and capped at 1000
+        [ValidateRange(1,1000)]
+        [int]$Top,
+
+        #Fields to select
+        [ValidateSet('attendees', 'body', 'bodyPreview', 'categories', 'changeKey', 'createdDateTime', 'end', 'hasAttachments',
+                     'iCalUId', 'id', 'importance', 'isAllDay', 'isCancelled', 'isOrganizer', 'isReminderOn', 'lastModifiedDateTime',
+                     'location', 'locations', 'onlineMeetingUrl', 'organizer', 'originalEndTimeZone', 'originalStart',
+                     'originalStartTimeZone', 'recurrence', 'reminderMinutesBeforeStart', 'responseRequested', 'responseStatus',
+                    'sensitivity', 'seriesMasterId', 'showAs', 'start', 'subject', 'type', 'webLink' )]
+        [string[]]$Select,
+
+        #An order-by clause to sort the events
+        [string]$OrderBy,
+
+        #If specified, fetch events where the subject line begins with
+        [Parameter(Mandatory=$true, ParameterSetName='Subject',ValueFromPipelineByPropertyName=$true)]
+        [Parameter(Mandatory=$true, ParameterSetName="UserAndSubject",ValueFromPipelineByPropertyName=$true )]
+        [Parameter(Mandatory=$true, ParameterSetName="GroupAndSubject",ValueFromPipelineByPropertyName=$true)]
+        [string]$Subject,
+
+        #A custom selection filter
+        [Parameter(Mandatory=$true, ParameterSetName="UserAndFilter",ValueFromPipelineByPropertyName=$true )]
+        [Parameter(Mandatory=$true, ParameterSetName="GroupAndFilter",ValueFromPipelineByPropertyName=$true)]
+        [string]$Filter
+    )
+    Connect-MSGraph
+    $webParams = @{Method = "Get"
+                  Headers = $Script:DefaultHeader
+    }
+    if ($TimeZone) {$webParams.Headers["Prefer"]="Outlook.timezone=""$TimeZone"""}
+
+    #region figure out which calendar to get. The API doesn't have v1.0/calendars/id, have to do group/calendar user/calendar or user/calendarS/id
+    if     ($user -and $Calendar) { #get a specific calendar for a specific user
+        if ($User.ID)     {$User     = $User.ID}
+        If ($Calendar.id) {$Calendar = $Calendar.ID}
+        $uri = "https://graph.microsoft.com/v1.0/users/$user/calendars/$Calendar"
+    }
+    elseif ($User)   {  # get the default calendar for a specific user
+        if ($User.ID) {$User=$User.ID}
+        $uri = "https://graph.microsoft.com/v1.0/users/$user/calendar"  #for the default calendar you can also use users/{id}/events or users//calendarView?param without "Calendar"
+    }
+    elseif ($Group) {  # get the [only] calendar for a group
+        if ($Group.ID) {$Group=$Group.ID}
+        $uri = "https://graph.microsoft.com/v1.0/groups/$Group/calendar"   #for the default calendar you can also use groups/{id}/events or groups/calendarView?param without "Calendar"
+    }
+    elseif ($Calendar -and $Calendar.GroupID ) { #handle piping in a group's calendar object - we have added the group ID to it, us that get the group's [only] calendar
+        $uri = "https://graph.microsoft.com/v1.0/groups/$($calendar.groupID)/calendar"
+    }
+    elseif ($calendar) { #get a specific calendar for the current user - more normal use of the calendar parameter
+        If ($Calendar.id) {$Calendar = $Calendar.ID}
+        $uri = "https://graph.microsoft.com/v1.0/me/calendars/$calendar"
+    }
+    else  {  #no User, group or calendar specified get the current users default calendar.
+        $uri = "https://graph.microsoft.com/v1.0/me/calendar"   #for the default calendar you can also use me/events or me/calendarView?params without "Calendar"
+    }
+    #endregion
+    #region apply the selection criteria. If -days is specified use calendar view, otherwise use events and add filter, orderby, select and top as needed
+    if  ($days)    {
+                       $start = [datetime]::Today.ToString("yyyy-MM-dd't'HH:mm:ss")       # 'o' for ISO format time may work here.
+                       $end   = [datetime]::Today.AddDays($days).tostring("yyyy-MM-dd't'HH:mm:ss")
+                       $uri  += "/calendarview?`$expand=calendar&startdatetime=$start&enddatetime=$end"
+    }
+    else {             $uri  +=  '/events?$expand=calendar'}
+    if ($Select)     { $uri  +=  '&$select=' + ($Select -join ',') }
+    if ($Subject)    { $uri  += ('&$filter=startswith(subject,''{0}'')' -f $subject ) }
+    elseif ($Filter) { $uri  +=  '&$Filter='  + $Filter }
+    if ($OrderBy)    { $uri  +=  '&$orderby=' + $orderby }
+    if ($Top)        { $uri  +=  '&$top='     + $top  }
+    #endregion
+
+    #region get the data. Cope with data being paged, add a type to help formatting and return the results.
+    $eventlist      = @()
+    $result         = Invoke-RestMethod @webParams -Uri $uri
+    $eventlist     += $result.value
+    while ($result.'@odata.nextLink') {
+        $result     = Invoke-RestMethod @webParams -Uri  $result.'@odata.nextLink' ;
+        $eventlist += $result.value
+    }
+
+    if ($eventlist) {
+        $defaultProperties = @('Subject','When','Where','ShowAs')
+        $defaultDisplayPropertySet = New-Object System.Management.Automation.PSPropertySet('DefaultDisplayPropertySet',[string[]]$defaultProperties)
+        $psStandardMembers = [System.Management.Automation.PSMemberInfo[]]@($defaultDisplayPropertySet)
+        $whensb = { if (  ([datetime]$this.eventStartTime.datetime).AddDays(1) -eq ([datetime]$this.eventEndTime.datetime  )) {
+                          ([datetime]$this.eventStartTime.datetime).ToShortDateString()
+                    }
+                    else {([datetime]$this.eventStartTime.datetime).ToString("g") + ' to ' +  ([datetime]$this.eventEndTime.datetime  ).ToString("g") + $this.eventEndTime.timezone}
+        }
+        foreach ($e in $eventlist) {
+            $e.pstypeNames.add('GraphEvent')
+            Add-Member -InputObject $e -MemberType ScriptProperty -Name When              -Value $whenSB
+            Add-Member -InputObject $e -MemberType ScriptProperty -Name Where             -Value {$this.location.displayname}
+            Add-Member -InputObject $e -MemberType MemberSet      -Name PSStandardMembers -Value $PSStandardMembers
+        }
+
+        return $result.value
+    }
+    else {Write-Warning -Message "No events were found."}
+    #endregion
+}
+
+function New-RecurrencePattern   {
+    <#
+      .synopsis
+        Creates a new recurrence pattern for an appointment
+       .Description
+        There are 6 patterns:
+        *Daily,  Weekly, Relative & absolute Monthly and
+        Relative a& absolute yearly. Each one takes an interval,
+        which is 1 by default, meaning the event is scheduled for each
+        matching day. 2 would be alternate matchs, 3 would be every
+        third one etc. Weekly, and the two relative choice specify
+        one or more week days, and realtive ones say which week of the
+        month. The two absolute options specify which date in the month;
+        and the two yearly options specify which month of the year.
+        The pattern needs to know if it should end, so it can be given
+        an end date, or a total number of occurences. If neither is
+        specified the event runs until removed from the calendar.
+      .Example
+        >$rec = New-RecurrencePattern -Weekly Friday -EndDate 2019-04-01
+        Creates a weekly meeting on every Friday until April 1st 2019
+      .Example
+        >$rec = New-RecurrencePattern -AbsoluteMonthly -DayOfMonth 1 -Occurrences 12
+        Specifies a pattern of a meeting on the first of the month for the next
+        12 months.
+    #>
+    [cmdletbinding()]
+    param (
+
+        # Event repeats on the every day or every [-interval] days
+        [Parameter(Mandatory=$true,  ParameterSetName='daily')]
+        [switch]$Daily,
+
+        # Event repeats on the same day(s) of the week
+        [Parameter(Mandatory=$true,  ParameterSetName='weekly')]
+        [switch]$Weekly,
+
+        # Event repeats on the same day of the week in the same relative position each month
+        [Parameter(Mandatory=$true,  ParameterSetName='relativeMonthly')]
+        [switch]$RelativeMonthly,
+
+        # Event repeats on the same date in the month, each month
+        [Parameter(Mandatory=$true,  ParameterSetName='absoluteMonthly')]
+        [switch]$AbsoluteMonthly,
+
+        #Event happens yearly on the same day week, and same relative position in the month.
+        [Parameter(Mandatory=$true,  ParameterSetName='relativeYearly')]
+        [switch]$RelativeYearly,
+
+        #Event happens yearly on the same day of the month.
+        [Parameter(Mandatory=$true,  ParameterSetName='AbsoluteYearly')]
+        [switch]$AbsoluteYearly,
+
+        # Which instance of the the selected day of the week will the event occur on
+        [Parameter(Position=1, ParameterSetName='relativeYearly')]
+        [Parameter(Position=1, ParameterSetName='relativeMonthly')]
+        [ValidateSet('first','second','third','fourth','last')]
+        [string]$WeekOfMonth = 'first',
+
+        #On which day of the week will the event occur
+        [Parameter(Mandatory=$true, Position=2, ParameterSetName='relativeYearly')]
+        [Parameter(Mandatory=$true, Position=2, ParameterSetName='relativeMonthly')]
+        [Parameter(Mandatory=$true, Position=1, ParameterSetName='weekly')]
+        [ValidateSet('Monday','Tuesday','Wednesday','Thursday','Friday', 'Saturday', 'Sunday')]
+        [string[]]$Days,
+
+        #On which date in the month will the event Occur
+        [Parameter(Mandatory=$true, Position=1, ParameterSetName='absoluteMonthly')]
+        [Parameter(Mandatory=$true, Position=1, ParameterSetName='AbsoluteYearly')]
+        [ValidateRange(1,31)]
+        $DayOfMonth,
+
+        #In which month does the event occur - as a number, so 9 for September.
+        [Parameter(Mandatory=$true, Position=2, ParameterSetName='relativeYearly')]
+        [Parameter(Mandatory=$true, Position=2, ParameterSetName='AbsoluteYearly')]
+        [ValidateRange(1,12)]
+        $Month,
+
+        #How many days, weeks , months, years apart will events occur
+        [Parameter(Position=3)]
+        [Int]$Interval = 1,
+
+        #Date to stop applying the pattern, the last event may not fall on this date.
+        [dateTime]$EndDate,
+
+        #The number of occurences after which the event should cease
+        [Int]$Occurrences = 10
+
+    )
+    if     ($EndDate)         {$range   = @{type = 'endDate'  ; endDate= $EndDate.ToString('yyyy-MM-dd') }  }
+    Elseif ($Occurrences)     {$range   = @{type = 'numbered' ; numberOfOccurrences= $Occurrences}  }
+    Else                      {$range   = @{type = 'noEnd'    ; }}
+
+    if     ($Daily)           {$pattern = @{type = 'daily'           ;interval = $Interval} }
+    elseif ($Weekly)          {$pattern = @{type = 'weekly'          ;interval = $Interval; daysOfWeek= @()+$Days} }
+    elseif ($RelativeMonthly) {$pattern = @{type = 'relativeMonthly' ;interval = $Interval; daysOfWeek= @()+$Days; index=$WeekOfMonth  } }
+    elseif ($RelativeYearly)  {$pattern = @{type = 'relativeYearly'  ;interval = $Interval; daysOfWeek= @()+$Days; index=$WeekOfMonth ; month=$Month} }
+    elseif ($AbsoluteYearly)  {$pattern = @{type = 'absoluteYearly'  ;interval = $Interval; dayOfMonth= $DayOfMonth               ; month=$Month} }
+    elseif ($AbsoluteMonthly) {$pattern = @{type = 'absoluteYearly'  ;interval = $Interval; dayOfMonth= $DayOfMonth} }
+
+    return @{'range'=$range; 'pattern'=$pattern}
+}
+
+function New-EventAttendee       {
+    <#
+      .Synopsis
+        Creats a new meeting attendee, with a mail address and the type of attendance.
+    #>
+    [cmdletbinding(DefaultParameterSetName='Default')]
+    param(
+        # The recipient's email address, e.g Alex@contoso.com
+        [Parameter(Position=0, ValueFromPipelineByPropertyName=$true,ParameterSetName='Default',Mandatory=$true)]
+        $Mail,
+        #The displayname for the recipient
+        [Parameter(Position=1, ValueFromPipelineByPropertyName=$true,ParameterSetName='Default')]
+        $DisplayName,
+        #Is the attendee required or optional or a resource (such as a room). Defaults to required
+        [ValidateSet('required', 'optional', 'resource')]
+        $AttendeeType = 'required',
+        [Parameter(ValueFromPipeline=$true,ParameterSetName='PipedStrings',Mandatory=$true)]
+        $InputObject
+    )
+    @{ 'type'= $AttendeeType ; 'emailAddress' = (New-MailAddress -Mail:$mail -DisplayName:$DisplayName )}
+}
+
+function Add-GraphEvent          {
+    <#
+      .Synopsis
+        Adds an event to a calendar
+      .link
+        Get-GraphEvent
+      .Example
+        >
+        >$rec = New-RecurrencePattern -Weekly Friday -EndDate 2019-04-01
+        >Add-GraphEvent -Start "2019-01-23 15:30:00" -subject "Enter time sheet" -Recurrence $rec
+        Creates a recurring event. The first sets up a weekly schedule for Fridays until April 1st.
+        The second sets the time  (if no end is given, it is set for 30 minutes after the start),
+        the subject, and the recurrence pattern
+      .Example
+        >
+        >$Chris = New-Attendee -Mail Chris@Contoso.com
+        >Add-GraphEvent -subject "Requirements for Basingstoke project" -Start "2019-02-02 10:00" -End "2019-02-02 11:00" -Attendees $chris
+        Creates a meeting with a second person. The first command creates an attendee - by default the attendee is 'required'
+        The second creates the appointment, adding the attendee and sending a meeting request.
+      .Example
+        >
+        >$Chris = New-Attendee -Mail Chris@Contoso.com -display 'Chris Cross' optional
+        >$Phil  = New-Attendee -Mail Phil@Contoso.com
+        >Add-GraphEvent -subject "Phase II planning" -Start "2019-02-02 14:00" -End "2019-02-02 14:30" -Attendees $chris,$phil
+        Creates a meeting with a two additonal attendee. The first command creates an optional attendee with a display name
+        the second creates an attendee with no displayed name and the default 'required' type
+        Finally the meeting is created.
+    #>
+    [cmdletbinding()]
+    param (
+        #UserID as a guid or User Principal name, whose calendar should be fetched If not specified defaults to "me"
+        [Parameter( ParameterSetName="User",ValueFromPipelineByPropertyName=$true)]
+        [string]$User,
+
+        #A sepecific calendar belonging to a user.
+        [Parameter( ParameterSetName="User",ValueFromPipeline=$true,ValueFromPipelineByPropertyName=$true)]
+        $Calendar,
+
+        #Group ID or a Group object with an ID whose calendar should be fetched
+        [Parameter(Mandatory=$true, ParameterSetName="Group", ValueFromPipelineByPropertyName=$true)]
+        [Alias('Team')]
+        $Group,
+
+        #Subject for the appointment
+        [string]$Subject ,
+
+        #Start time - if -Timezone is not used this will be the in local machine's times zone
+        [Parameter(Mandatory=$true)]
+        [datetime]$Start,
+
+        #End Time - if -Timezone is not used this will be the in local machine's times zone
+        [datetime]$End,
+
+        #Timezone - by default the local machine's time zone is used
+        $Timezone = $(tzutil.exe /g),
+
+        #Creates the event as all day.
+        [Switch]$AllDay,
+
+        #Location for the appointment
+        $Location,
+
+        #People or resources involved in the event.
+        $Attendees,
+        #Sets the task to appear as Free, Tenatative, Off-of-facility etc
+        [ValidateSet('busy','free','oof','tentative','workingElsewhere')]
+        [string]$ShowAs,
+
+        #Unless -Reminder on is specified no reminder will sound before the meeting
+        [switch]$ReminderOn,
+        #Time in Minutes, before the start time, that the reminder should appear. It will be set even if -ReminderOn is omitted
+        $ReminderTime,
+        #Body text - if using HTML set the body type to HTML
+        $Body  ,
+        #Type of text used for the body, Text or HTML
+        [ValidateSet('Text','HTML')]
+        $BodyType = 'Text',
+        #Priority setting , high , normal or low.
+        [ValidateSet('low','normal','high')]
+        [String]$Importance ,
+        #Privacy setting - normal or Private
+        [ValidateSet('normal','private')]
+        [String]$Sensitivity,
+
+        #Recurrence pattern build with New-recurrencePattern
+        $Recurrence
+        # for some of things still to do see https://docs.microsoft.com/en-us/graph/api/event-update?view=graph-rest-beta
+        # and https://docs.microsoft.com/en-us/graph/api/user-post-events?view=graph-rest-beta
+        # Attendees is one. link says this also sends the invite
+
+    )
+    Connect-MSGraph
+    $webParams = @{Method     = 'Post'
+                  Contenttype = 'application/json'
+                  Headers     = @{Authorization = $Script:AuthHeader ;
+                                  Prefer        = "Outlook.timezone=""$TimeZone"""}
+    }
+
+    #region figure out which calendar to get. The API doesn't have v1.0/calendars/id, have to do group/calendar user/calendar or user/calendarS/id
+    if     ($user -and $Calendar) { #get a specific calendar for a specific user
+        if ($User.ID)     {$User=$User.ID}
+        If ($Calendar.id) {$Calendar = $Calendar.ID}
+        $webParams['uri'] = "https://graph.microsoft.com/v1.0/users/$user/calendars/$Calendar/events"
+    }
+    elseif ($User)     {  # get the default calendar for a specific user
+        if ($User.ID) {$User=$User.ID}
+        $webParams['uri'] = "https://graph.microsoft.com/v1.0/users/$user/calendar/events"  #for the default calendar you can also use users/{id}/events "Calendar"
+    }
+    elseif ($Group)    {  # get the [only] calendar for a group
+        if ($Group.ID) {$Group=$Group.ID}
+        $webParams['uri'] = "https://graph.microsoft.com/v1.0/groups/$Group/calendar/events"   #for the default calendar you can also use groups/{id}/events
+    }
+    elseif ($Calendar -and $Calendar.GroupID ) { #handle piping in a group's calendar object - we have added the group ID to it, us that get the group's [only] calendar
+        $webParams['uri'] = "https://graph.microsoft.com/v1.0/groups/$($calendar.groupID)/calendar/events"
+    }
+    elseif ($calendar) { #get a specific calendar for the current user - more normal use of the calendar parameter
+        If ($Calendar.id) {$Calendar = $Calendar.ID}
+        $webParams['uri'] = "https://graph.microsoft.com/v1.0/me/calendars/$calendar/events"
+    }
+    else  {  #no User, group or calendar specified get the current users default calendar.
+        $webParams['uri'] = "https://graph.microsoft.com/v1.0/me/calendar/events"   #for the default calendar you can also use me/events
+    }
+    #endregion
+
+    #region assemble the body needed to create the event
+    $settings = @{      'subject'=  $Subject;     'isReminderOn' = [bool]$ReminderOn}
+    if ($Location)     {$settings['location']                    = @{'displayName'=$Location} }
+    if ($Body)         {$settings['body']                        = @{'contentType'=$BodyType ; 'Content'=$Body}}
+    if ($ShowAs)       {$settings['showAs']                      = $ShowAs}
+    if ($ReminderTime) {$settings['reminderMinutesBeforeStart']  = $ReminderTime}
+    if ($Importance)   {$settings['importance']                  = $Importance}
+    if ($Sensitivity)  {$settings['sensitivity']                 = $Sensitivity}
+    if ($AllDay)       {$settings['isAllDay']                    = $true
+                        $Start = $Start.Date
+                        if (-not $End)        { $End             = $Start.AddDays(1)}
+                        else                  { $End             = $End.Date        }
+                        if ($End -eq $Start)  { $End             = $End.AddDays(1)  }
+    }
+    elseif (-not $End) {$End = $Start.AddMinutes(30)    }
+    $settings['start' ] = @{'timeZone'=$Timezone; 'dateTime'    = $Start.ToString("yyyy-MM-dd'T'HH:mm:ss")} ;
+    $settings['end'   ] = @{'timeZone'=$Timezone; 'dateTime'    = $End.ToString(  "yyyy-MM-dd'T'HH:mm:ss")};
+
+    if ($Recurrence)   {$settings['recurrence']                 = $Recurrence
+                        $settings.recurrence.range['startDate'] = $Start.ToString('yyyy-MM-dd');
+    }
+    if ($Attendees)    {$settings['attendees'] = @() + $Attendees }
+    $json =  (ConvertTo-Json $settings -Depth 10)
+    Write-Debug $json
+    #endregion
+
+    $result = Invoke-RestMethod @webParams -Body $json
+    if ($PassThru) {
+        #send back the new appoinment and give it a type so it will get formatted.
+        $result.pstypeNames.add('GraphEvent')
+
+        $result
+    }
+}
+
+function Set-GraphEvent          {
+    <#
+      .Synopsis
+        Modifies an event on a calendar
+      .link
+        Get-GraphEvent
+      .Example
+        a
+    #>
+    [cmdletbinding(SupportsShouldProcess=$true,DefaultParameterSetName='None')]
+    param (
+        #The event to be updateds either as an ID or as an event object containing an ID.
+        [Parameter(ValueFromPipeline=$true,Position=0,Mandatory=$true)]
+        $Event,
+
+        #UserID as a guid or User Principal name, whose calendar should be fetched If not specified defaults to "me"
+        [Parameter( ParameterSetName="User",ValueFromPipelineByPropertyName=$true)]
+        [string]$User,
+
+        #A sepecific calendar belonging to a user.
+        [Parameter( ParameterSetName="User",ValueFromPipelineByPropertyName=$true)]
+        $Calendar,
+
+        #Group ID or a Group object with an ID whose calendar should be fetched
+        [Parameter(Mandatory=$true, ParameterSetName="Group", ValueFromPipelineByPropertyName=$true)]
+        [Alias('Team')]
+        $Group,
+
+        #Subject for the appointment
+        [string]$Subject ,
+
+        #Start time - if -Timezone is not used this will be the in local machine's times zone
+        [Parameter( ParameterSetName="Group" )]
+        [Parameter( ParameterSetName="None"  )]
+        [Parameter( ParameterSetName="User"   )]
+        [Parameter( ParameterSetName="AllDay", Mandatory=$true )]
+        [Nullable[datetime]]$Start,
+
+        #End Time - if -Timezone is not used this will be the in local machine's times zone
+        [Parameter( ParameterSetName="Group"  )]
+        [Parameter( ParameterSetName="None"   )]
+        [Parameter( ParameterSetName="User"   )]
+        [Parameter( ParameterSetName="AllDa#y", Mandatory=$true )]
+        [Nullable[datetime]]$End,
+
+        #Creates the event as all day - you must also set the start and end time.
+        [Parameter(Mandatory=$true, ParameterSetName="AllDay")]
+        [Switch]$AllDay,
+
+        #Timezone - by default the local machine's time zone is used
+        $Timezone = $(tzutil.exe /g),
+        #Location for the appointment
+        $Location,
+        #Body text - if using HTML set the body type to HTML
+        $Body  ,
+        #Type of text used for the body, Text or HTML
+        [ValidateSet('Text','HTML')]
+        $BodyType = 'Text',
+        #Unless -Reminder on is specified no reminder will sound before the meeting
+        [switch]$ReminderOn,
+        #Time in Minutes, before the start time, that the reminder should appear. It will be set even if -ReminderOn is omitted
+        $ReminderTime,
+        #Sets the task to appear as Free, Tenatative, Off-of-facility etc
+        [ValidateSet('busy','free','oof','tentative','workingElsewhere')]
+        [string]$ShowAs,
+        #Priority setting , high , normal or low.
+        [ValidateSet('low','normal','high')]
+        [String]$Importance ,
+        #Privacy setting - normal or Private
+        [ValidateSet('normal','private')]
+        [String]$Sensitivity,
+
+        #Recurrence pattern build with New-recurrencePattern
+        $Recurrence,
+        #If specified the update will be performed without prompting for confirmation (this is the default)
+        [switch]$Force
+        # for some of things still to do see https://docs.microsoft.com/en-us/graph/api/event-update?view=graph-rest-beta
+        # and https://docs.microsoft.com/en-us/graph/api/user-post-events?view=graph-rest-beta
+        # Attendees is one. link says this also sends the invite
+
+    )
+    Connect-MSGraph
+    $webParams = @{Method     = 'Patch'
+                  Contenttype = 'application/json'
+                  Headers     = @{Authorization = $Script:AuthHeader ;
+                                  Prefer        = "Outlook.timezone=""$TimeZone"""}
+    }
+
+    #region figure out which calendar to get. The API doesn't have v1.0/calendars/id, have to do group/calendar user/calendar or user/calendarS/id
+    if     ($user -and $Calendar) { #get a specific calendar for a specific user
+        if ($User.ID)     {$User=$User.ID}
+        If ($Calendar.id) {$Calendar = $Calendar.ID}
+        $webParams['uri'] = "https://graph.microsoft.com/v1.0/users/$user/calendars/$Calendar/events"
+    }
+    elseif ($User)   {  # get the default calendar for a specific user
+        if ($User.ID) {$User=$User.ID}
+        $webParams['uri'] = "https://graph.microsoft.com/v1.0/users/$user/calendar/events"  #for the default calendar you can also use users/{id}/events "Calendar"
+    }
+    elseif ($Group) {  # get the [only] calendar for a group
+        if ($Group.ID) {$Group=$Group.ID}
+        $webParams['uri'] = "https://graph.microsoft.com/v1.0/groups/$Group/calendar/events"   #for the default calendar you can also use groups/{id}/events
+    }
+    elseif ($Calendar -and $Calendar.GroupID ) { #handle piping in a group's calendar object - we have added the group ID to it, us that get the group's [only] calendar
+        $webParams['uri'] = "https://graph.microsoft.com/v1.0/groups/$($calendar.groupID)/calendar/events"
+    }
+    elseif ($calendar) { #get a specific calendar for the current user - more normal use of the calendar parameter
+        If ($Calendar.id) {$Calendar = $Calendar.ID}
+        $webParams['uri'] = "https://graph.microsoft.com/v1.0/me/calendars/$calendar/events"
+    }
+    else  {  #no User, group or calendar specified get the current users default calendar.
+        $webParams['uri'] = "https://graph.microsoft.com/v1.0/me/calendar/events"   #for the default calendar you can also use me/events
+    }
+    #endregion
+    if ($Event.id) {$webParams['uri'] += "/$($Event.id)"}
+    else           {$webParams['uri'] += "/$Event"}
+    $settings  =   @{ }
+    #region assemble the body needed to update the event
+    if ($PSBoundParameters.ContainsKey('ReminderOn')) {
+                           $settings['isReminderOn']    = [bool]$ReminderOn}
+    if ($PSBoundParameters.ContainsKey('AllDay'))     {
+                           $settings['isAllDay']        = [bool]$AllDay  }
+    if ($Subject)         {$settings['subject']         = $subject };
+    if ($Location)        {$settings['location']        = @{'displayName'=$Location} }
+    if ($Body)            {$settings['body']            = @{'contentType'=$BodyType ; 'Content'=$Body}}
+    if ($ShowAs)          {$settings['showAs']          = $ShowAs}
+    if ($Importance)      {$settings['importance']      = $Importance}
+    if ($Sensitivity)     {$settings['sensitivity']     = $Sensitivity}
+    if ($ReminderTime)    {$settings['reminderMinutesBeforeStart'] = $ReminderTime}
+    if ($Start)           {$settings['start'] = @{'timeZone'       = $Timezone; 'dateTime' = $Start.ToString("yyyy-MM-dd'T'HH:mm:ss")} }
+    if ($End)             {$settings['end'  ] = @{'timeZone'       = $Timezone; 'dateTime' = $End.ToString(  "yyyy-MM-dd'T'HH:mm:ss")} }
+    if ($Recurrence)      {$settings['recurrence']                 = $Recurrence
+                           $settings.recurrence.range['startDate'] = $Start.ToString('yyyy-MM-dd');
+    }
+    $json =  (ConvertTo-Json $settings -Depth 10)
+    Write-Debug $json
+    #endregion
+
+    if ($Force -or $PSCmdlet.ShouldProcess($Event.subject,'Update calendar event')) {
+        $result = Invoke-RestMethod @webParams -Body $json
+        $result.pstypeNames.add('GraphEvent')
+        return $result
+    }
+}
+
+function Remove-GraphEvent       {
+    <#
+      .Synopsis
+        Deletes an item from the calendar
+      .Description
+        Deletes items from the calendar. If other people have beeen invited to a meeting,
+        they will reveive a cancellation message.
+    #>
+    [cmdletbinding(DefaultParameterSetName="None",SupportsShouldProcess=$true,ConfirmImpact='High')]
+    param   (
+
+        #The event to be removed either as an ID or as an event object containing an ID.
+        [Parameter(Mandatory=$true,ValueFromPipeline=$true,Position=0)]
+        $Event,
+
+        #UserID as a guid or User Principal name, whose calendar should be fetched If not specified defaults to "me"
+        [Parameter( ParameterSetName="User",Mandatory=$true)]
+        [string]$User,
+
+        #A sepecific calendar belonging to a user.
+        [Parameter( ParameterSetName="User",Mandatory=$true)]
+        $Calendar,
+
+        #Group ID or a Group object with an ID, whose calendar should be fetched
+        [Parameter(Mandatory=$true, ParameterSetName="GroupID")]
+        [Alias("Team")]
+        $Group,
+
+        #if Sepcified the event will be deleted without prompting for confirmation
+        [switch]$Force
+    )
+    begin   {
+        Connect-MSGraph
+    }
+    process {
+        if     ($event.calendar.id -and -not $Calendar) {$Calendar = $event.calendar.id}
+
+        if     ($user -and $Calendar) { #get a specific calendar for a specific user
+            if ($User.ID)     {$User     = $User.ID}
+            If ($Calendar.id) {$Calendar = $Calendar.ID}
+            $uri = "https://graph.microsoft.com/v1.0/users/$user/calendars/$Calendar/events"
+        }
+        elseif ($User)   {  # get the default calendar for a specific user
+            if ($User.ID) {$User=$User.ID}
+            $uri = "https://graph.microsoft.com/v1.0/users/$user/calendar/events"
+        }
+        elseif ($Group) {  # get the [only] calendar for a group
+            if ($Group.ID) {$Group=$Group.ID}
+            $uri = "https://graph.microsoft.com/v1.0/groups/$Group/calendar/events"
+        }
+        elseif ($calendar) { #get a specific calendar for the current user - more normal use of the calendar parameter
+            If ($Calendar.id) {$Calendar = $Calendar.ID}
+            $uri = "https://graph.microsoft.com/v1.0/me/calendars/$calendar/events"
+        }
+        else  {  #no User, group or calendar specified get the current users default calendar.
+            $uri = "https://graph.microsoft.com/v1.0/me/calendar/events"
+        }
+        if ($Force -or $PSCmdlet.ShouldProcess($Event.Subject ,'Delete from calendar')) {
+            if ($event.ID) {$event = $event.id}
+            Invoke-RestMethod -Method Delete -Uri "$uri/$event" -Headers $Script:DefaultHeader
+        }
+    }
+}