﻿using namespace System.Management.Automation
using namespace Microsoft.Graph.PowerShell.Models
using namespace System.Globalization


$GuidRegex = '^\{?[0-9a-f]{8}-([0-9a-f]{4}-){3}[0-9a-f]{12}\}?$'

class UpperCaseTransformAttribute : System.Management.Automation.ArgumentTransformationAttribute  {
    [object] Transform([System.Management.Automation.EngineIntrinsics]$EngineIntrinsics, [object] $InputData) {
        if ($inputData -is [string]) {return $Inputdata.toUpper()}
        else                         {return ($InputData) }
    }
}

class ValidateCountryAttribute : ValidateArgumentsAttribute {
    [void]Validate([object]$Argument, [EngineIntrinsics]$EngineIntrinsics)  {
        if ($Argument -notin [cultureInfo]::GetCultures("SpecificCultures").foreach({
                                New-Object -TypeName RegionInfo -ArgumentList $_.name
                             }).TwoLetterIsoRegionName) {
            Throw [ParameterBindingException]::new("'$Argument' is not an ISO 3166 country Code")
        }
    }
}

function Get-GraphUserList {
    <#
      .Synopsis
        Returns a list of Azure active directory users for the current tennant.
      .Example
        Get-GraphUserList -filter "Department eq 'Accounts'"

    #>
    [OutputType([Microsoft.Graph.PowerShell.Models.MicrosoftGraphUser])]
    [cmdletbinding(DefaultparameterSetName="None")]
    param(
        #If specified searches for users whose first name, surname, displayname, mail address or UPN start with that name.
        [parameter(Mandatory=$true, parameterSetName='FilterByName', Position=1,ValueFromPipeline=$true )]
        [string[]]$Name,

        #Names of the fields to return for each user.
        [validateSet('accountEnabled', 'ageGroup', 'assignedLicenses', 'assignedPlans', 'businessPhones', 'city',
                    'companyName', 'consentProvidedForMinor', 'country', 'createdDateTime', 'department',
                    'displayName', 'givenName', 'id', 'imAddresses', 'jobTitle', 'legalAgeGroupClassification',
                    'mail','mailboxSettings', 'mailNickname', 'mobilePhone', 'officeLocation',
                    'onPremisesDomainName', 'onPremisesExtensionAttributes', 'onPremisesImmutableId',
                    'onPremisesLastSyncDateTime', 'onPremisesProvisioningErrors', 'onPremisesSamAccountName',
                    'onPremisesSecurityIdentifier', 'onPremisesSyncEnabled', 'onPremisesUserPrincipalName',
                    'passwordPolicies', 'passwordProfile', 'postalCode', 'preferredDataLocation',
                    'preferredLanguage', 'provisionedPlans', 'proxyAddresses', 'state', 'streetAddress',
                    'surname', 'usageLocation', 'userPrincipalName', 'userType')]
        [Alias('Select')]
        [string[]]$Property,

        #Order by clause for the query - most fields result in an error and it can't be combined with some other query values.
        [parameter(Mandatory=$true, parameterSetName='Sorted')]
        [ValidateSet('displayName', 'userPrincipalName')]
        [Alias('OrderBy')]
        [string]$Sort,

        #Filter clause for the query for example "startswith(displayname,'Bob') or startswith(displayname,'Robert')"
        [parameter(Mandatory=$true, parameterSetName='FilterByString')]
        [string]$Filter,

        [validateSet('directReports', 'manager', 'memberOf', 'ownedDevices', 'ownedObjects', 'registeredDevices', 'transitiveMemberOf',  'extensions')]
        [string]$ExpandProperty,

        # The URI for the proxy server to use
        [Parameter(DontShow)]
        [System.Uri]
        $Proxy,

        # Credentials for a proxy server to use for the remote call
        [Parameter(DontShow)]
        [ValidateNotNull()]
        [PSCredential]$ProxyCredential,

        # Use the default credentials for the proxygit
        [Parameter(DontShow)]
        [Switch]$ProxyUseDefaultCredentials
    )
    process {
        Write-Progress "Getting the List of users"
        if (-not $Name) {
            Microsoft.Graph.Users.private\Get-MgUser_List  -ConsistencyLevel eventual -All @PSBoundParameters
        }
        else {
            [void]$PSBoundParameters.Remove('Name')
            foreach ($n in $Name) {
                $PSBoundParameters['Filter'] = ("startswith(displayName,'{0}') or startswith(givenName,'{0}') or startswith(surname,'{0}') or startswith(mail,'{0}') or startswith(userPrincipalName,'{0}')" -f $n )
                Microsoft.Graph.Users.private\Get-MgUser_List  -ConsistencyLevel eventual -All @PSBoundParameters
            }
    }
    Write-Progress "Getting the List of users" -Completed
    }
}

function Get-GraphUser     {
    <#
      .Synopsis
        Gets information from the MS-Graph API about the a user (current user by default)
      .Description
        Queries https://graph.microsoft.com/v1.0/me or https://graph.microsoft.com/v1.0/name@domain
        or https://graph.microsoft.com/v1.0/<<guid>> for information about a user.
        Getting a user returns a default set of properties only (businessPhones, displayName, givenName,
        id, jobTitle, mail, mobilePhone, officeLocation, preferredLanguage, surname, userPrincipalName).
        Use -select to get the other properties.
        Most options need consent to use the Directory.Read.All or Directory.AccessAsUser.All scopes.
        Some options will also work with user.read; and the following need consent which is task specific
        Calendars needs Calendars.Read, OutLookCategries needs MailboxSettings.Read, PlannerTasks needs
        Group.Read.All, Drive needs Files.Read (or better), Notebooks needs either Notes.Create or
        Notes.Read (or better).
      .Example
        Get-GraphUser -MemberOf | ft displayname, description, mail, id
        Shows the name description, email address and internal ID for the groups this user is a direct member of
      .Example
        (get-graphuser -Drive).root.children.name
        Gets the user's one drive. The drive object has a .root property which is represents its
        root-directory, and this has a .children property which is a collection of the objects
        in the root directory. So this command shows the names of the objects in the root directory.
    #>
    [cmdletbinding(DefaultparameterSetName="None")]
    param   (
        #UserID as a guid or User Principal name. If not specified defaults to "me"
        [parameter(Position=0,valueFromPipeline=$true,ValueFromPipelineByPropertyName=$true)]
        [alias('id')]
        $UserID = 'me',
        #Get the user's Calendar(s)
        [parameter(Mandatory=$true, parameterSetName="Calendars")]
        [switch]$Calendars,
        #Select people who have the user as their manager
        [parameter(Mandatory=$true, parameterSetName="DirectReports")]
        [switch]$DirectReports,
        #Get the user's one drive
        [parameter(Mandatory=$true, parameterSetName="Drive")]
        [switch]$Drive,
        #Get user's license Details
        [parameter(Mandatory=$true, parameterSetName="LicenseDetails")]
        [switch]$LicenseDetails,
        #Get the user's Mailbox Settings
        [parameter(Mandatory=$true, parameterSetName="MailboxSettings")]
        [switch]$MailboxSettings,
        #Get the users Outlook-categories (by default, 6 color names)
        [parameter(Mandatory=$true, parameterSetName="OutlookCategories")]
        [switch]$OutlookCategories,
        #Get the user's manager
        [parameter(Mandatory=$true, parameterSetName="Manager")]
        [switch]$Manager,
        #Get the user's teams
        [parameter(Mandatory=$true, parameterSetName="Teams")]
        [switch]$Teams,
        #Get the user's Groups
        [parameter(Mandatory=$true, parameterSetName="Groups")]
        [switch]$Groups,
        [parameter(Mandatory=$false, parameterSetName="Groups")]
        [parameter(Mandatory=$true, parameterSetName="SecurityGroups")]
        [switch]$SecurityGroups,
        #Get the Directory-Roles and Groups the user belongs to; -Groups or -Teams only return one type of object.
        [parameter(Mandatory=$true, parameterSetName="MemberOf")]
        [switch]$MemberOf,
        #Get the user's Notebook(s)
        [parameter(Mandatory=$true, parameterSetName="Notebooks")]
        [switch]$Notebooks,
        #Get the user's photo
        [parameter(Mandatory=$true, parameterSetName="Photo")]
        [switch]$Photo,
        #Get the user's assigned tasks in planner.
        [parameter(Mandatory=$true, parameterSetName="PlannerTasks")]
        [Alias('AssignedTasks')]
        [switch]$PlannerTasks,
        #Get the plans owned by the user in planner.
        [parameter(Mandatory=$true, parameterSetName="PlannerPlans")]
        [switch]$Plans,
        #Get the users presence in Teams
        [parameter(Mandatory=$true, parameterSetName="Presence")]
        [switch]
        $Presence,
        #Get the user's MySite in SharePoint
        [parameter(Mandatory=$true, parameterSetName="Site")]
        [switch]$Site,
        #Get the user's To-do lists
        [parameter(Mandatory=$true, parameterSetName="ToDoLists")]
        [switch]$ToDoLists,

        #specifies which properties of the user object should be returned ( aboutMe, birthday, deviceEnrollmentLimit, hireDate,interests,mailboxSettings,mySite,pastProjects,preferredName,responsibilities,schools and skills are not available)
        [parameter(Mandatory=$true,parameterSetName="Select")]
        [ValidateSet  (
        'accountEnabled', 'activities', 'ageGroup', 'appRoleAssignments', 'assignedLicenses', 'assignedPlans',  'businessPhones',
        'calendar', 'calendarGroups', 'calendars', 'calendarView', 'city', 'companyName', 'consentProvidedForMinor', 'contactFolders', 'contacts', 'country', 'createdDateTime', 'createdObjects', 'creationType', 'department',
        'deviceManagementTroubleshootingEvents', 'directReports',
        'displayName', 'drive', 'drives', 'employeeHireDate', 'employeeId', 'employeeOrgData', 'employeeType', 'events', 'extensions', 'externalUserState',
        'externalUserStateChangeDateTime', 'faxNumber', 'followedSites', 'givenName',  'ID', 'identities', 'imAddresses', 'inferenceClassification',
        'insights', 'isResourceAccount', 'jobTitle', 'joinedTeams', 'lastPasswordChangeDateTime', 'legalAgeGroupClassification', 'licenseAssignmentStates',
        'licenseDetails', 'mail', 'mailFolders', 'mailNickname', 'managedAppRegistrations', 'managedDevices', 'manager', 'memberOf', 'messages',
        'mobilePhone', 'oauth2PermissionGrants', 'officeLocation', 'onenote', 'onlineMeetings', 'onPremisesDistinguishedName',
        'onPremisesDomainName', 'onPremisesExtensionAttributes', 'onPremisesImmutableId', 'onPremisesLastSyncDateTime', 'onPremisesProvisioningErrors',
        'onPremisesSamAccountName', 'onPremisesSecurityIdentifier', 'onPremisesSyncEnabled', 'onPremisesUserPrincipalName', 'otherMails', 'outlook',
        'ownedDevices', 'ownedObjects', 'passwordPolicies', 'passwordProfile',  'people', 'photo', 'photos', 'planner', 'postalCode',
        'preferredLanguage', 'presence', 'provisionedPlans', 'proxyAddresses', 'registeredDevices', 'scopedRoleMemberOf', 'settings', 'showInAddressList',
        'signInSessionsValidFromDateTime',   'state', 'streetAddress', 'surname',
         'teamwork', 'todo', 'transitiveMemberOf', 'usageLocation', 'userPrincipalName', 'userType')]
        [String[]]$Select

    )
    begin   {
        $result       = @()
    }
    process {
        if ((ContextHas -Not -WorkOrSchoolAccount) -and ($MailboxSettings -or $Manager -or $Photo -or $DirectReports -or $LicenseDetails -or $MemberOf -or $Teams -or $PlannerTasks -or $Devices ))  {
            Write-Warning   -Message "Only the -Drive, -Calendars and -Notebooks options work when you are logged in with this kind of account." ; return
            #to do check scopes.
            # Most options need consent to use the Directory.Read.All or Directory.AccessAsUser.All scopes.
            # Some options will also work with user.read; and the following need consent which is task specific
            # Calendars needs Calendars.Read, OutLookCategries needs MailboxSettings.Read, PlannerTasks needs
            # Group.Read.All, Drive needs Files.Read (or better), Notebooks needs either Notes.Create or  Notes.Read (or better).
        }
        #region resolve User name(s) to IDs,
        #if we got an array and it contains
        #names (not guid or UPN or "me") and also contains Guids we can't unravel that.
        if     ($UserID.id) {$userID = $userID.id}
        elseif ($UserID -is [array] -and $UserID -notmatch "$GuidRegex|\w@\w|me" -and
                                         $UserID -match     $GuidRegex ) {
            Write-Warning   -Message 'If you pass an array of values they cannot be names. You can pipe names or pass and array of IDs/UPNs' ; return
        }
        #if it is a string and not a guid or UPN - or an array where at least some members are not GUIDs/UPN/me try to resolve it
        elseif ($UserID -notmatch "$GuidRegex|\w@\w|me" ) {
            $UserID = (Get-GraphUserList -Name $UserID).id
        }
        #endregion
        #if select is in use ensure we get ID, UPN and Display-name.
        if ($Select) {
            foreach ($s in @('ID','userPrincipalName','displayName')) {
                if ($s -notin $select) {$select += $s }
            }
        }
        foreach ($id in $UserID) {
            #region set up the user part of the URI we will call

            # -Teams requires a GUID, photo doesn't work for "me"
            if (  ($Teams -and $id -notmatch $GuidRegex ) -or
                  ($Photo -and $id -eq 'me')        ) {
                                    $id  =   (Invoke-GraphRequest -Method GET -Uri $uri).id
                                    $Uri = "$GraphUri/users/$id"
            }
            elseif ($id -eq 'me') { $Uri = "$GraphUri/me" ; $id ; $id = $global:GraphUser }
            else                  { $Uri = "$GraphUri/users/$id" }

            Write-Progress -Activity 'Getting user information' -CurrentOperation "UserID = $id"
            #endregion
            #region add the data-specific part of the URI, make the rest call and convert the result to the desired objects
            <#available:  but not implemented in this command (some in other commands )
                managedAppRegistrations, appRoleAssignments,
                activities &  activities/recent, needs UserActivity.ReadWrite.CreatedByApp permission
                calendarGroups, calendarView, contactFolders, contacts, mailFolders,  messages,
                createdObjects, ownedObjects,
                managedDevices, registeredDevices, deviceManagementTroubleshootingEvents,
                events, extensions,
                followedSites,
                inferenceClassification,
                insights/used" /trending or /stored.
                oauth2PermissionGrants,
                onlineMeetings,
                photos,
                presence,
                scopedRoleMemberOf,
                (content discovery) settings,
                teamwork (apps),
                transitiveMemberOf
            "https://graph.microsoft.com/v1.0/me/getmemberobjects"  -body '{"securityEnabledOnly": false}'  ).value
            #>
            try   {
                if     ($Drive -and (ContextHas -WorkOrSchoolAccount)) {
                    Invoke-GraphRequest -Uri (
                                         $uri + '/Drive?$expand=root($expand=children)') -Exclude '@odata.context','root@odata.context' -As ([MicrosoftGraphDrive])}
                elseif ($Drive             ) {
                    Invoke-GraphRequest -Uri ($uri + '/Drive')                           -Exclude '@odata.context','root@odata.context' -As ([MicrosoftGraphDrive])}
                elseif ($LicenseDetails    ) {
                    Invoke-GraphRequest -Uri ($uri + '/licenseDetails')           -All                                                  -As ([MicrosoftGraphLicenseDetails]) }
                elseif ($MailboxSettings   ) {
                    Invoke-GraphRequest -Uri ($uri + '/MailboxSettings')                -Exclude '@odata.context'                       -As ([MicrosoftGraphMailboxSettings])}
                elseif ($OutlookCategories ) {
                    Invoke-GraphRequest -Uri ($uri + '/Outlook/MasterCategories') -All                                                  -As ([MicrosoftGraphOutlookCategory]) }
                elseif ($Photo             ) {
                    Invoke-GraphRequest -Uri ($uri + '/Photo')                          -Exclude '@odata.mediaEtag', '@odata.context',
                                                                                                              '@odata.mediaContentType' -As ([MicrosoftGraphProfilePhoto])}
                elseif ($PlannerTasks      ) {
                    Invoke-GraphRequest -Uri ($uri + '/planner/tasks')            -All  -Exclude '@odata.etag'                          -As ([MicrosoftGraphPlannerTask])}
                elseif ($Plans             ) {
                    Invoke-GraphRequest -Uri ($uri + '/planner/plans')            -All  -Exclude "@odata.etag"                          -As ([MicrosoftGraphPlannerPlan])}
                elseif ($Presence          )  {
                    Invoke-GraphRequest -Uri ($uri + '/presence')                       -Exclude "@odata.context"                       -As ([MicrosoftGraphPresence])}
                elseif ($Teams             ) {
                    Invoke-GraphRequest -Uri ($uri + '/joinedTeams')              -All                                                  -As ([MicrosoftGraphTeam])}
                elseif ($ToDoLists         ) {
                    Invoke-GraphRequest -Uri ($uri + '/todo/lists')               -All  -Exclude "@odata.etag"                          -As ([MicrosoftGraphTodoTaskList]) |
                      Add-Member -PassThru -NotePropertyName UserId -NotePropertyValue $id
                    }
                # Calendar wants a property added so we can find it again
                elseif ($Calendars         ) {
                    Invoke-GraphRequest -Uri ($uri + '/Calendars?$orderby=Name' ) -All                                                  -As ([MicrosoftGraphCalendar]) |
                        Add-Member -PassThru -NotePropertyName CalendarPath -NotePropertyValue  "$userID/Calendars/$($r.id)"
                }
                elseif ($Notebooks         ) {
                    $result = Invoke-GraphRequest -Uri ($uri +
                                          '/onenote/notebooks?$expand=sections' ) -All  -Exclude 'sections@odata.context'               -As ([MicrosoftGraphNotebook])
                    #Section fetched this way won't have parentNotebook, so make sure it is available when needed
                    foreach ($bookobj in $result) {
                        foreach ($s in $b.Sections) {
                                $s.parentNotebook.id          = $b.id
                                $s.parentNotebook.displayname = $b.displayname
                                $s.parentNotebook.self        = $b.self
                        }
                        $bookobj
                    }
                }
                # for site, get the user's MySite. Convert it into a graph URL and get that, expand drives subSites and lists, and add formatting types
                elseif ($Site              ) {
                        $response  = Invoke-GraphRequest -Uri ($uri + '?$select=mysite')
                        $uri       = $GraphUri + ($response.mysite -replace '^https://(.*?)/(.*)$', '/sites/$1:/$2?expand=drives,lists,sites')
                        $siteObj    = Invoke-GraphRequest $Uri                          -Exclude '@odata.context', 'drives@odata.context',
                                                                                           'lists@odata.context', 'sites@odata.context' -As ([MicrosoftGraphSite])
                        foreach ($l in $siteObj.lists) {
                            Add-Member -InputObject $l -MemberType NoteProperty   -Name SiteID   -Value  $siteObj.id
                            Add-Member -InputObject $l -MemberType ScriptProperty -Name Template -Value {$this.list.template}
                        }
                        $siteObj
                    }
                elseif ($Groups -or
                        $SecurityGroups   ) {
                    if  ($SecurityGroups)   {$body = '{  "securityEnabledOnly": true  }'}
                    else                    {$body = '{  "securityEnabledOnly": false }'}
                    $response         = Invoke-GraphRequest -Uri ($uri  + '/getMemberGroups') -Method POST  -Body $body -ContentType 'application/json'
                    foreach ($r in $response.value) {
                        $result     += Invoke-GraphRequest  -Uri "$GraphUri/directoryObjects/$r"
                    }
                }
                elseif ($DirectReports            ) {
                    $result = Invoke-GraphRequest -Uri ($uri + '/directReports')  -All       }
                elseif ($Manager                  ) {
                    $result = Invoke-GraphRequest -Uri ($uri + '/Manager') }
                elseif ($MemberOf                 ) {
                    $result = Invoke-GraphRequest -Uri ($uri + '/MemberOf')  -All       }
                elseif ($Select                   ) {
                    $result = Invoke-GraphRequest -Uri ($uri + '?$select=' + ($Select -join ','))}
                else                                {
                    $result = Invoke-GraphRequest -Uri $uri  }
            }
            #if we get a not found error that's propably OK - bail for any other error.
            catch {
                if ($_.exception.response.statuscode.value__ -eq 404) {
                    Write-Warning -Message "'Not found' error while getting data for user '$userid'"
                }
                if ($_.exception.response.statuscode.value__ -eq 403) {
                    Write-Warning -Message "'Forbidden' error while getting data for user '$userid'. Do you have access to the correct scope?"
                }
                else {
                    Write-Progress -Activity 'Getting user information' -Completed
                    throw $_ ; return
                }
            }
             #endregion
        }
    }
    end     {
        Write-Progress -Activity 'Getting user information' -Completed
        foreach ($r in $result) {
            if     ($r.'@odata.type' -match 'directoryRole$')  { $r.pstypenames.Add('GraphDirectoryRole') }
            elseif ($r.'@odata.type' -match 'device$')         { $r.pstypenames.Add('GraphDevice')        }
            elseif ($r.'@odata.type' -match 'group$') {
                    $r.remove('@odata.type')
                    $r.remove('@odata.context')
                    $r.remove('creationOptions')
                    New-Object -Property $r -TypeName ([MicrosoftGraphGroup])
            }
            elseif ($r.'@odata.type' -match 'user$' -or $PSCmdlet.parameterSetName -eq 'None' -or $Select) {
                    $r.Remove('@odata.type')
                    $r.Remove('@odata.context')
                    New-Object -Property $r -TypeName ([MicrosoftGraphUser])
            }
            else    {$r}
        }
    }
}

function Set-GraphUser     {
    <#
      .Synopsis
        Sets properties of  a user (the current user by default)
      .Example
        Set-GraphUser -Birthday "31 march 1965"  -Aboutme "Lots to say" -PastProjects "Phoenix","Excalibur" -interests "Photography","F1" -Skills "PowerShell","Active Directory","Networking","Clustering","Excel","SQL","Devops","Server builds","Windows Server","Office 365" -Responsibilities "Design","Implementation","Audit"
        Sets the current user, giving lists for projects, interests and skills
      .Description
        Needs consent to use the User.ReadWrite, User.ReadWrite.All, Directory.ReadWrite.All,
        or Directory.AccessAsUser.All scope.
    #>
    [cmdletbinding(SupportsShouldprocess=$true)]
    param (
        #ID for the user if not the current user
        [parameter(Position=1,ValueFromPipeline=$true)]
        $UserID = "me",
        #A freeform text entry field for the user to describe themselves.
        [String]$AboutMe,
        #The SMTP address for the user, for example, 'jeff@contoso.onmicrosoft.com'
        [String]$Mail,
        #A list of additional email addresses for the user; for example: ['bob@contoso.com', 'Robert@fabrikam.com'].
        [String[]]$OtherMails,
        #User's mobile phone number
        [String]$MobilePhone,
        #The telephone numbers for the user. NOTE: Although this is a string collection, only one number can be set for this property
        [String[]]$BusinessPhones,
        #Url for user's personal site.
        [String]$MySite,
        #A two letter country code (ISO standard 3166). Required for users that will be assigned licenses due to legal requirement to check for availability of services in countries.  Examples include: 'US', 'JP', and 'GB'
        [ValidateNotNullOrEmpty()]
        [UpperCaseTransformAttribute()]
        [ValidateCountryAttribute()]
        [string]$UsageLocation,
        #The name displayed in the address book for the user. This is usually the combination of the user''s first name, middle initial and last name. This property is required when a user is created and it cannot be cleared during updates.
        [ValidateNotNullOrEmpty()]
        [string]$DisplayName,
        #The given name (first name) of the user.
        [Alias('FirstName')]
        [string]$GivenName,
        #User's last / family name
        [Alias('LastName')]
        [string]$Surname,
        #The user's job title
        [string]$JobTitle,
        #The name for the department in which the user works.
        [string]$Department,
        #The office location in the user's place of business.
        [string]$OfficeLocation,
        # The company name which the user is associated. This property can be useful for describing the company that an external user comes from. The maximum length of the company name is 64 chararcters.
        $CompanyName,
        #ID or UserPrincipalName of the user's manager
        [string]$Manager,
        #The employee identifier assigned to the user by the organization
        [string]$EmployeeID,
        #Captures enterprise worker type: Employee, Contractor, Consultant, Vendor, etc.
        [string]$EmployeeType,
        #The date and time when the user was hired or will start work in case of a future hire
        [datetime]$EmployeeHireDate,
        #For an external user invited to the tenant using the invitation API, this property represents the invited user's invitation status. For invited users, the state can be PendingAcceptance or Accepted, or null for all other users.
        $ExternalUserState,
        #The street address of the user's place of business.
        $StreetAddress,
        #The city in which the user is located.
        $City,
        #The state, province or county in the user's address.
        $State,
        #The country/region in which the user is located; for example, 'US' or 'UK'
        $Country,
        #The postal code for the user's postal address, specific to the user's country/region. In the United States of America, this attribute contains the ZIP code.
        $PostalCode,
        #User's birthday as a date. If passing a string it can be "March 31 1965", "31 March 1965", "1965/03/31" or  "3/31/1965" - this layout will always be read as US format.
        [DateTime]$Birthday,
        #List of user's interests
        [String[]]$Interests,
        #List of user's past projects
        [String[]]$PastProjects,
        #Path to a .jpg file holding the users photos
        [String]$Photo,
        #List of user's responsibilities
        [String[]]$Responsibilities,
        #List of user's Schools
        [String[]]$Schools,
        #List of user's skills
        [String[]]$Skills,
        #Set to disable the user account, to re-enable an account use $AccountDisabled:$false
        [switch]$AccountDisabled,
        [Switch]$Force
    )
    begin {

        #things we don't want to put in the JSON body when we send the changes.
        $excludedParams = [Cmdlet]::CommonParameters +  @('Photo','UserID','AccountDisabled', 'UsageLocation', 'Manager')
    }

    Process {
        ContextHas -WorkOrSchoolAccount -BreakIfNot
        #xxxx todo check scopes  User.ReadWrite, User.ReadWrite.All, Directory.ReadWrite.All,        or Directory.AccessAsUser.All scope.

        #allow an array of users to be passed.
        foreach ($u in $UserID ) {
            #region configure the web parameters for changing the user. Allow for user objects with an ID or a UP
            $webparams = @{
                    'Method'            = 'PATCH'
                    'Contenttype'       = 'application/json'
            }
            if ($U -eq "me") {
                    $webparams['uri']   = "$Graphuri/me/"
            }
            elseif ($U.id)  {
                    $webparams['uri']   = "$Graphuri/users/$($U.id)/"
            }
            elseif ($U.UserPrincipalName) {
                    $webparams['uri']   = "$Graphuri/users/$($U.UserPrincipalName)/"
            }
            else {  $webparams['uri']   = "$Graphuri/users/$U/" }
            #endregion
            #region Convert Settings other than manager and Photo into a block of JSON and send it as a request body
            $settings = @{}
            foreach ($p in $PSBoundparameters.Keys.where({$_ -notin $excludedParams})) {
                $key   = $p.toLower()[0] + $p.Substring(1)
                $value = $PSBoundparameters[$p]
                if ($value -is [datetime]) {$value = $value.ToString("yyyy-MM-ddT00:00:00Z")}  # 'o' for ISO date time may work here
                if ($value -is [switch])   {$value = $value -as [bool]}
                $settings[$key] = $value
            }
            if ($PSBoundparameters['AccountDisabled']) {$settings['accountEnabled'] = -not $AccountDisabled} #allows -accountDisabled:$false
            if ($PSBoundparameters['UsageLocation'])   {$settings['usageLocation']  = $UsageLocation.ToUpper() } #Case matters I should have a transformer attribute.
            if ($settings.count -eq 0 -and -not $Photo -and -not $Manager) {
                Write-Warning -Message "Nothing to set" ; continue
            }
            elseif ($settings.count -gt 0)  {
                $json = (ConvertTo-Json $settings) -replace '""' , 'null'
                Write-Debug  $json
                if ($Force -or $Pscmdlet.Shouldprocess($userID ,'Update User')) {Invoke-GraphRequest  @webparams -Body $json }
            }
            #endregion
            if ($Photo)   {
                if (-not (Test-Path $Photo) -or $photo -notlike "*.jpg" ) {
                    Write-Warning "$photo doesn't look like the path to a .jpg file" ; return
                }
                else {$photoPath = (Resolve-Path $Photo).Path }
                $BaseURI                    =  $webparams['uri']
                $webparams['uri']           =  $webparams['uri'] + 'photo/$value'
                $webparams['Method']        = 'Put'
                $webparams['Contenttype']   = 'image/jpeg'
                $webparams['InputFilePath'] =  $photoPath
                Write-Debug "Uploading Photo: '$photoPath'"
                if ($Force -or $Pscmdlet.Shouldprocess($userID ,'Update User')) {Invoke-GraphRequest  @webparams}
                $webparams['uri'] = $BaseURI
            }
            if ($Manager) {
                $BaseURI                    =  $webparams['uri']
                $webparams['uri']           =  $webparams['uri'] + 'manager/$ref'
                $webparams['Method']        = 'Put'
                $webparams['Contenttype']   = 'application/json'
                $json = ConvertTo-Json @{ '@odata.id' =  "$GraphUri/users/$manager" }
                Write-Debug  $json
                if ($Force -or $Pscmdlet.Shouldprocess($userID ,'Update User')) {Invoke-GraphRequest  @webparams -Body $json}
                $webparams['uri'] = $BaseURI
            }
        }
    }
}

function New-GraphUser     {
    [Diagnostics.CodeAnalysis.SuppressMessageAttribute('PSAvoidUsingPlainTextForPassword', '', Justification="False positive and need to support plain text here")]
    [cmdletbinding(SupportsShouldProcess=$true)]
    Param (

        [Parameter(ParameterSetName='DomainFromUPNLast',Mandatory=$true)]
        [Parameter(ParameterSetName='DomainFromUPNDisplay',Mandatory=$true)]
        [ValidateNotNullOrEmpty()]
        [alias("UPN")]
        [string]$UserPrincipalName,

        [Parameter(ParameterSetName='UPNFromDomainLast')]
        [Parameter(ParameterSetName='UPNFromDomainDisplay',Mandatory=$true)]
        [Parameter(ParameterSetName='DomainFromUPNLast')]
        [Parameter(ParameterSetName='DomainFromUPNDisplay')]
        [ValidateNotNullOrEmpty()]
        [Alias("Nickname")]
        [string]$MailNickName,

        [Parameter(ParameterSetName='UPNFromDomainLast',Mandatory=$true)]
        [Parameter(ParameterSetName='UPNFromDomainDisplay',Mandatory=$true)]
        [ValidateNotNullOrEmpty()]
        [ArgumentCompleter([DomainCompleter])]
        [string]$Domain,

        #The name displayed in the address book for the user. This is usually the combination of the user''s first name, middle initial and last name. This property is required when a user is created and it cannot be cleared during updates.
        [Parameter(ParameterSetName='UPNFromDomainLast')]
        [Parameter(ParameterSetName='DomainFromUPNLast')]
        [Parameter(ParameterSetName='UPNFromDomainDisplay',Mandatory=$true)]
        [Parameter(ParameterSetName='DomainFromUPNDisplay',Mandatory=$true)]
        [ValidateNotNullOrEmpty()]
        [string]$DisplayName,

        #The given name (first name) of the user.
        [Parameter(ParameterSetName='UPNFromDomainDisplay')]
        [Parameter(ParameterSetName='DomainFromUPNDisplay')]
        [Parameter(ParameterSetName='UPNFromDomainLast',Mandatory=$true)]
        [Parameter(ParameterSetName='DomainFromUPNLast',Mandatory=$true)]
        [Alias('FirstName')]
        [string]$GivenName,

        #User's last / family name
        [Parameter(ParameterSetName='UPNFromDomainDisplay')]
        [Parameter(ParameterSetName='DomainFromUPNDisplay')]
        [Parameter(ParameterSetName='UPNFromDomainLast',Mandatory=$true)]
        [Parameter(ParameterSetName='DomainFromUPNLast',Mandatory=$true)]
        [Alias('LastName')]
        [string]$Surname,

        [Parameter(ParameterSetName='UPNFromDomainLast')]
        [Parameter(ParameterSetName='DomainFromUPNLast')]
        [scriptblock]$DisplayNameRule = {"$GivenName $Surname"},

        [Parameter(ParameterSetName='UPNFromDomainLast')]
        [Parameter(ParameterSetName='DomainFromUPNLast')]
        [scriptblock]$NickNameRule    = {"$GivenName.$Surname"},

        #A two letter country code (ISO standard 3166). Required for users that will be assigned licenses due to legal requirement to check for availability of services in countries.  Examples include: 'US', 'JP', and 'GB'
        [ValidateNotNullOrEmpty()]
        [UpperCaseTransformAttribute()]
        [ValidateCountryAttribute()]
        [string]$UsageLocation = 'GB',

        [string]$Initialpassword,
        [switch]$NoPasswordChange,
        [switch]$ForceMFAPasswordChange,

        [ValidateSet('DisableStrongPassword','DisablePasswordExpiration')]
        [string[]]$PasswordPolicies,
        [hashtable]$SetableProperties,
        [switch]$Force,
        [Alias('Pt')]
        [switch]$Passthru
    )
    #region we allow the names to be passed flexibly make sure we have what we need
    # Accept upn and display name -split upn to make a mailnickname, leave givenname/surname blank
    #        upn, display name, first and last
    #        mailnickname, domain, display name [first & last] - create a UPN
    #        domain, first & last - create a display name, and mail nickname, use the nickname in upn
    #re-create any scriptblock passed as a parameter, otherwise variables in this function are out of its scope.
    if ($NickNameRule)            {$NickNameRule      = [scriptblock]::create( $NickNameRule )   }
    if ($DisplayNameRule)         {$DisplayNameRule   = [scriptblock]::create( $DisplayNameRule) }
    #if we didn't get a display name build it
    if (-not $DisplayName)        {$DisplayName       = Invoke-Command -ScriptBlock $DisplayNameRule}
    #if we didn't get a UPN or a mail nickname, make the nickname first, then add the domain to make the UPN
    if (-not $UserPrincipalName -and
        -not $MailNickName  )     {$MailNickName      = Invoke-Command -ScriptBlock $NickNameRule
    }
    #if got a UPN but no nickname, split at @ to get one
    elseif ($UserPrincipalName -and
              -not $MailNickName) {$MailNickName      = $UserPrincipalName -replace '@.*$','' }
    #If we didn't get a UPN we should have a domain and a nickname, combine them
    if (($MailNickName -and $Domain) -and
         -not $UserPrincipalName) {$UserPrincipalName = "$MailNickName@$Domain"    }

    #We should have all 3 by now
    if (-not ($DisplayName -and $MailNickName -and $UserPrincipalName)) {
        throw "couldn't make sense of those parameters"
    }
    #A simple way to create one in 100K temporaty passwords. You might get 10Oct2126 Easy to type and meets complexity rules.
    if (-not $Initialpassword)    {
             $Initialpassword   = ([datetime]"1/1/1800").AddDays((Get-Random 146000)).tostring("ddMMMyyyy")
             Write-Output "$UserPrincipalName, $Initialpassword"
    }
    $settings = @{
        'accountEnabled'    = $true
        'displayName'       = $DisplayName
        'mailNickname'      = $MailNickName
        'userPrincipalName' = $UserPrincipalName
        'usageLocation'     = $UsageLocation
        'passwordProfile'   =  @{
            'forceChangePasswordNextSignIn' = -not $NoPasswordChange
            'password' = $Initialpassword
        }
    }
    if ($ForceMFAPasswordChange) {$settings.passwordProfile['forceChangePasswordNextSignInWithMfa'] = $true}
    if ($PasswordPolicies)       {$settings['passwordPolicies'] = $PasswordPolicies -join ', '}
    if ($GivenName)              {$settings['givenName']        = $GivenName }
    if ($Surname)                {$settings['surname']          = $Surname }

    $webparams = @{
        'Method'            = 'POST'
        'Uri'               = "$GraphUri/users"
        'Contenttype'       = 'application/json'
        'Body'              = (ConvertTo-Json $settings -Depth 5)
        'AsType'            = [MicrosoftGraphUser]
        'ExcludeProperty'   = '@odata.context'
    }
    Write-Debug $webparams.Body
    if ($force -or $pscmdlet.ShouldProcess($displayname, 'Create New User')){
        try {
            $u = Invoke-GraphRequest @webparams
            if ($Passthru ) {return $u }
        }
        catch {
        # xxxx Todo figure out what errors need to be handled (illegal name, duplicate user)
        $_
        }
    }

}

<<<<<<< HEAD
=======
function Remove-GraphUser  {
      <#
      .Synopsis
        Deletes a user
    #>
    [cmdletbinding(SupportsShouldprocess=$true,ConfirmImpact='High')]
    param (
        #ID for the user if not the current user
        [parameter(Position=1,ValueFromPipeline=$true,Mandatory=$true)]
        $UserID,
        [Switch]$Force
    )
    process{
       ContextHas -WorkOrSchoolAccount -BreakIfNot
        #xxxx todo check scopes

        #allow an array of users to be passed.
        foreach ($u in $UserID ) {
            if     ($u.displayName)       {$displayname = $u.displayname}
            elseif ($u.UserPrincipalName) {$displayName = $u.UserPrincipalName}
            else                          {$displayName = $u}
            if     ($u.id)                {$u =$U.id}
            elseif ($u.UserPrincipalName) {$u = $U.UserPrincipalName}
            if ($Force -or $pscmdlet.ShouldProcess($displayname,"Delete User")) {
                try {
                    Remove-MgUser_Delete -UserId $u -ErrorAction Stop
                }
                catch {
                    if ($_.exception.statuscode.value__ -eq 404) {
                          Write-Warning -Message "'Not found' error while trying to delete '$displayname'."
                    }
                    else {throw $_}
                }
            }
        }
    }
}

>>>>>>> 8e81e91d
function Find-GraphPeople  {
    <#
       .Synopsis
          Searches people in your inbox / contacts / directory
       .Example
          Find-GraphPeople -Topic timesheet -First 6
          Returns the top 6 results for people you have discussed timesheets with.
        .Description
            Requires consent to use either the People.Read or the People.Read.All scope
    #>
    [cmdletbinding(DefaultparameterSetName='Default')]
    [Diagnostics.CodeAnalysis.SuppressMessageAttribute('PSUseSingularNouns', '', Justification="Person would be incorrect")]
    param (
        #Text to use in a 'Topic' Search. Topics are not pre-defined, but inferred using machine learning based on your conversation history (!)
        [parameter(ValueFromPipeline=$true,Position=0,parameterSetName='Default',Mandatory=$true)]
        [ValidateNotNullOrEmpty()]
        $Topic,
        #Text to use in a search on name and email address
        [parameter(ValueFromPipeline=$true,parameterSetName='Fuzzy',Mandatory=$true)]
        [ValidateNotNullOrEmpty()]
        $SearchTerm,
        #Number of results to return (10 by default)
        [ValidateRange(1,1000)]
        [int]$First = 10
    )
    begin {
    }
    process {
    #xxxx todo check scopes    Requires consent to use either the People.Read or the People.Read.All scope
        if ($Topic) {
            $uri = $GraphURI +'/me/people?$search="topic:{0}"&$top={1}' -f $Topic, $First
        }
        elseif ($SearchTerm) {
            $uri = $GraphUI + '/me/people?$search="{0}"&$top={1}' -f $SearchTerm, $First
        }

        Invoke-GraphRequest $uri -ValueOnly -As ([MicrosoftGraphPerson]) |
            Add-Member -PassThru -MemberType ScriptProperty -Name mobilephone    -Value {$This.phones.where({$_.type -eq 'mobile'}).number -join ', '} |
            Add-Member -PassThru -MemberType ScriptProperty -Name businessphones -Value {$This.phones.where({$_.type -eq 'business'}).number }         |
            Add-Member -PassThru -MemberType ScriptProperty -Name Score          -Value {$This.scoredEmailAddresses[0].relevanceScore }                |
            Add-Member -PassThru -MemberType AliasProperty  -Name emailaddresses -Value scoredEmailAddresses
    }
}

Function Import-GraphUser  {
<#
    .synopsis
       Imports a list of users from a CSV file
    .description
        Takes a list of CSV files and looks for xxxx columns
        * Action is either Add, Remove or Set - other values will cause the row to be ignored
        * DisplayName

#>
    [cmdletbinding(SupportsShouldProcess=$true)]
    param (
        #One or more files to read for input.
        [Parameter(Position=1,ValueFromPipeline=$true,Mandatory=$true)]
        $Path,
        #Disables any prompt for confirmation
        [switch]$Force,
        #Supresses output of Added, Removed, or No action messages for each row in the file.
<<<<<<< HEAD
        [switch]$Quiet
=======
        [switch]$Quiet,
        #Fields which are lists will be split at , or ; by default but a replacement split expression may be given
        [String]$ListSeparator = '\s*,\s*|\s*;\s*'
>>>>>>> 8e81e91d
    )
    begin {
        $list = @()
    }
    process {
        foreach ($p in $path) {
            if (Test-Path $p) {$list += Import-Csv -Path $p}
            else { Write-Warning -Message "Cannot find $p" }
        }
    }
    end {
        if (-not $Quiet) { $InformationPreference = 'continue'  }

        foreach ($user in $list) {
<<<<<<< HEAD
            $upn = $user.DisplayName
            $exists = (Microsoft.Graph.Users.private\Get-MgUser_List -Filter "userprincipalName eq '$upn'") -as [bool]
            if (($user.Action -eq 'Remove' -and $exists) -and
                ($force -or $PSCmdlet.ShouldProcess($upn,"Remove user "))){
                        Remove-Graphuser -Force -user $upn
                        Write-Information "Removed user'$upn'"
            }
            elseif (($user.Action -eq 'Add' -and -not $exists) -and
                ($force -or $PSCmdlet.ShouldProcess($upn,"Add new user"))){
                    $params = @{Force=$true; DisplayName=$user.DisplayName; UserPrincipalName= $user.UserPrincipalName;   }
                    if ($user.Visibility)             {$params['Visibility'] = $user.Visibility}
                    if ($user.Description)            {$params['Description'] = $user.Description}
                    New-GraphUser -
                    #@params

                    Write-Information "Added user'$upn'"
            }
            else {  Write-Information "No action taken for user '$displayName'"}
        }
    }

=======
            $upn = $user.UserPrincipalName
            if (-not $upn) {
                Write-Warning "User was missing a UPN"
                continue
            }
            else {
                 $exists = (Microsoft.Graph.Users.private\Get-MgUser_List -Filter "userprincipalName eq '$upn'") -as [bool]
            }

            if     ($user.Action -eq 'Remove' -and (-not $exists)) {
                Write-Warning "User '$upn' was marked for removal, but no matching user was found."
                continue
            }
            elseif ($user.Action -eq 'Remove' -and
                   ($force -or $PSCmdlet.ShouldProcess($upn,"Remove user "))){
                Remove-Graphuser -Force -user $user
                Write-Information "Removed user'$upn'"
                continue
            }

            if     ($user.Action -eq 'Add'    -and $exists) {
                    Write-Warning  "User '$upn' was marked for addition, but that name already exists."
                    continue
            }
            elseif ($user.Action -eq 'Add'    -and (-not $user.DisplayName) ) {
                Write-Warning "User was missing a UPN"
                continue
            }
            elseif ($user.Action -eq 'Add'    -and
                ($force -or $PSCmdlet.ShouldProcess($upn,"Add new user"))){
                $params = @{Force=$true; DisplayName=$user.DisplayName; UserPrincipalName= $user.UserPrincipalName;   }
                if ($user.MailNickName)      {$params['MailNickName']    = $user.MailNickName   }
                if ($user.GivenName)         {$params['GivenName']       = $user.GivenName      }
                if ($user.Surname)           {$params['Surname']         = $user.Surname        }
                if ($user.Initialpassword)   {$params['Initialpassword'] = $user.Initialpassword}
                if ($user.PasswordPolicies)  {$params['Initialpassword'] = $user.PasswordPolicies -split $ListSeparator}
                if ($user.NoPasswordChange -in @("Yes","True","1") ) {
                            {$params['NoPasswordChange'] = $true}
                }
                if ($user.ForceMFAPasswordChange -in @("Yes","True","1") ) {
                            {$params['ForceMFAPasswordChange'] = $true}
                }
                New-GraphUser @params
                Write-Information "Added user '$($user.DisplayName)' as '$upn'"
                $exists = $true
                $user.Action = "Set"
            }

            if     ($user.Action -eq 'Set'    -and (-not $exists)) {
                Write-Warning "User '$upn' was marked for update, but no matching user was found."
                continue
            }
            if     ($user.Action -eq 'Set') {
                $params = @{'UserId' = $upn}
                $Setparameters = (Get-Command Set-GraphUser ).Parameters.Values |
                    Where-Object name -notin (Cmdlet]::CommonParameters + [Cmdlet]::OptionalCommonParameters  )

                foreach ($p in $setparameters) {
                    $pName = $p.name
                    if     ($user.$pname -and ($p.parameterType -eq [string[]] )) {$params[$pName] = $user.$pName -split $ListSeparator  }
                    elseif ($user.$pname -and ($p.switchParameter))               {$params[$pName] = $user.$pName -in @("Yes","True","1")  }
                    elseif ($user.$pname)                                         {$params[$pName] = $user.$pName}
                }
                Set-GraphUser @params
                Write-Information "Updated properties of user '$upn'"
            }
        }
    }
}

Function Export-GraphUser  {
<#
    .synopsis
       Imports a list of users from a CSV file
    .description
        Takes a list of CSV files and looks for xxxx columns
        * Action is either Add, Remove or Set - other values will cause the row to be ignored
        * DisplayName

#>
    [cmdletbinding(SupportsShouldProcess=$true)]
    param (
        #Destination for CSV output
        [Parameter(Position=1,ValueFromPipeline=$true,Mandatory=$true)]
        $Path,
        #Filter clause for the query for example "department eq 'accounts'"
        $Filter,
        #String to insert between parts of multi-part items.
        $ListSeparator = "; "
    )
Microsoft.Graph.Users.private\Get-MgUser_List -Select 'UserPrincipalName',  'MailNickName','GivenName', 'Surname', 'DisplayName', 'UsageLocation',
                        'accountEnabled', 'PasswordPolicies', 'Mail',  'MobilePhone', 'BusinessPhones',
                        'JobTitle',  'Department',  'OfficeLocation', 'CompanyName',
                        'StreetAddress', 'City', 'State', 'Country', 'PostalCode' -ExpandProperty manager -filter $Filter |
    Select-Object      'UserPrincipalName', 'MailNickName',   'GivenName', 'Surname',  'DisplayName', 'UsageLocation',
                        @{n='AccountDisabled';e={-not 'accountEnabled'}} , 'PasswordPolicies', 'Mail',  'MobilePhone',
                        @{n='BusinessPhones';e={$_.'BusinessPhones' -join $ListSeparator }},
                        @{n='Manager';e={$_.manager.AdditionalProperties.userPrincipalName}},
                        'JobTitle',  'Department', 'OfficeLocation', 'CompanyName',
                        'StreetAddress', 'City', 'State', 'Country', 'PostalCode' | Export-Csv -NoTypeInformation -Path $Path
}


#To-do-list functions are here because they are in the Users.private module, not a module of their own

function Get-GraphToDoList           {
    <#
      .Synopsis
        Gets information about plans used in the Planner app.
    #>
    [cmdletbinding(DefaultParameterSetName="None")]
    param   (
        #The ID of the plan or a plan object with an ID property. if omitted the current users planner will be assumed.
        [Parameter( ValueFromPipeline=$true,Position=0)]
        [alias('id')]
        $TodoTaskListId = 'defaultList',
        $UserId,
        #If specified returns the tasks in the list.
        [Parameter(Mandatory=$true, ParameterSetName="Tasks")]
        [switch]$Tasks
    )
    process {
        contexthas -WorkOrSchoolAccount -BreakIfNot
        if ($UserId) {$uri    = "$GraphUri/users/$userid/todo/lists"}
        else         {$uri    = "$GraphUri/me/todo/lists"
                      $UserId =  $global:GraphUser
        }
        if ( $ToDoList -is [string] -and  $ToDoList -match "\w{100}" ) {
            try {
                 $ToDoList  = Invoke-GraphRequest -Uri "$uri/$ToDoList" -ExcludeProperty  "@odata.etag", "@odata.context" -AsType ([MicrosoftGraphTodoTaskList]) |
                                Add-Member -PassThru -NotePropertyName UserId -NotePropertyValue $UserId
            }
            catch {
                $ToDoList = $PSBoundParameters['ToDoList']
                Write-Warning 'To Do list parameter looks like a ID but did not return a list '
            }
        }
        if ($ToDoList -is [String]) { #including if the last step tried and failed.
             $ToDoList = Invoke-GraphRequest -Uri $uri -ValueOnly -ExcludeProperty "@odata.etag" -AsType ([MicrosoftGraphTodoTaskList]) |
                            Where-Object {$_.displayname  -like $ToDoList -or $_.WellknownListName -like $ToDoList}
        }
        if (-not ($ToDoList.displayName -and $ToDoList.id)) {
            Write-Warning "Could not get a To Do list from the information provided" ; return
        }
        if     (-not $Tasks) {return $ToDoList}
        else  {
            if (-not $UserId) {$UserId = $global:GraphUser }
            Invoke-GraphRequest  -Method get  -uri "$uri/$($ToDoList.id)/tasks" -ValueOnly -ExcludeProperty "@odata.etag" -AsType ([Microsoft.Graph.PowerShell.Models.MicrosoftGraphTodoTask]) |
                Add-Member -PassThru -NotePropertyName UserId   -NotePropertyValue $userID |
                Add-Member -PassThru -NotePropertyName ListID   -NotePropertyValue $ToDoList.Id |
                Add-Member -PassThru -NotePropertyName ListName -NotePropertyValue $ToDoList.DisplayName
        }
    }
}

function New-GraphToDoList {
[cmdletBinding(SupportsShouldProcess=$true)]
Param(
    [parameter(Mandatory=$true,Position=1)]
    [string]$displayname    ,

    $UserId =  $global:GraphUser,
    [switch]$IsShared,
    [switch]$Force
)
    if ($Force -or $pscmdlet.ShouldProcess($Displayname,"Create new To-Do list")){
        Microsoft.Graph.Users.private\New-MgUserTodoList_CreateExpanded -UserId $UserId -DisplayName $displayname -IsShared:$IsShared -Confirm:$false |
                Add-Member -PassThru -NotePropertyName UserId -NotePropertyValue $UserId
    }
}

function New-GraphToDoTask {
    [cmdletbinding(SupportsShouldProcess=$true)]
    Param (
    # key: id of todoTaskList
    [Parameter()]
    [alias('TodoTaskListId')]
    $ToDoList,

    [Parameter()]
    [string]
    # key: id of user
    $UserId =  $global:GraphUser,

    # A brief description of the task.
    [Parameter(mandatory=$true, position=1)]
    [string]$Title,

    [string]$BodyText,

    [ValidateSet('text', 'html')]
    [string]$BodyType = 'text',


    [ValidateSet('low', 'normal', 'high')]
    [string]$Importance = 'normal',

    [datetime]$DueDateTime,

    [ValidateSet('notStarted', 'inProgress', 'completed', 'waitingOnOthers', 'deferred')]
    [string]$Status = 'notStarted',

    [datetime]$CompletedDateTime,

    [datetime]$ReminderDateTime,

    $Recurrence,

    [switch]$Force
    )
    if ($userID -and -not $ToDoList) {$ToDoList = Get-GraphToDoList}
    if ($ToDoList.userID)  {$userID   = $ToDoList.userId}
    if ($ToDoList.ID)      {$ToDoList = $ToDoList.Id}

    $Params =  @{
        UserId          = $UserId
        TodoTaskListId  = $ToDoList
        Title           = $Title
        Body            = (New-Object -TypeName MicrosoftGraphItemBody -Property @{content=$BodyText; contentType=$BodyType} )
        Importance      = $Importance
        Status          = $status
        IsReminderOn    = $ReminderDateTime -as [bool]
    }
    if ($Recurrence)        {$Params['Recurrence']        = $Recurrence
                             if (-not $DueDateTime) {$DueDateTime = [datetime]::Today.AddDays(1)}
    }
    if ($ReminderDateTime)  {$Params['ReminderDateTime']  = (ConvertTo-GraphDateTimeTimeZone $ReminderDateTime)}
    if ($CompletedDateTime) {$Params['CompletedDateTime'] = (ConvertTo-GraphDateTimeTimeZone $CompletedDateTime)}
    if ($DueDateTime)       {$Params['DueDateTime']       = (ConvertTo-GraphDateTimeTimeZone $DueDateTime)}

    if ($Force -or $PSCmdlet.ShouldProcess($title,"Add NewTask")) {
        Microsoft.Graph.Users.private\New-MgUserTodoListTask_CreateExpanded @params |
            Add-Member -PassThru -NotePropertyName UserId   -NotePropertyValue $userID |
            Add-Member -PassThru -NotePropertyName ListID   -NotePropertyValue $ToDoList
    }
}

function Update-GraphToDoTask {
    [cmdletbinding(SupportsShouldProcess=$true)]
    Param (
    [Parameter(mandatory=$true,ValueFromPipelineByPropertyName =$true, ValueFromPipeline=$true)]
    [alias('ID')]
    $Task,

    [Parameter(ValueFromPipelineByPropertyName=$true)]
    [alias('TodoTaskListId','ListID')]
    $ToDoList,

    [Parameter(ValueFromPipelineByPropertyName=$true)]
    [string]$UserId =  $global:GraphUser,

    # A brief description of the task.
    [Parameter(position=1)]
    [string]$Title,

    [string]$BodyText,

    [ValidateSet('text', 'html')]
    [string]$BodyType = 'text',

    [ValidateSet('low', 'normal', 'high')]
    [string]$Importance,

    [datetime]$DueDateTime,

    [ValidateSet('notStarted', 'inProgress', 'completed', 'waitingOnOthers', 'deferred')]
    [string]$Status ,

    [datetime]$CompletedDateTime,

    [datetime]$ReminderDateTime,

    [switch]$ReminderOff,

    $Recurrence,
    [switch]$Force
    )
    if (-not $Task.ListID -and -not $ToDoList) {
        Write-Warning "Could not obtain Task list ID" ; return
    }
    elseif (-not $ToDoList) {$ToDoList = $task.ListID}

    if ((-not $userID)-and -not ($Task.userid -or $ToDoList.userID )) {
        Write-Warning "Could not obtain Task list ID" ; return
    }
    elseif ((-not $PSBoundParameters['userID']) -and $Task.userid )     {$userID   = $Task.userId}
    elseif ((-not $PSBoundParameters['userID']) -and $ToDoList.userid ) {$userID   = $ToDoList.userId}

    if ($ToDoList.ID)      {$ToDoList = $ToDoList.Id}
    if ($Task.id)          {$Task     = $Task.id}

    $Params =  @{
        TodoTaskId      = $Task
        UserId          = $UserId
        TodoTaskListId  = $ToDoList
        IsReminderOn    = (-not $ReminderOff)
    }
    if ($Title)      {      $Params['Title']              = $Title}
    if ($BodyText)   {      $Params['Body']               = New-Object -TypeName MicrosoftGraphItemBody -Property @{content=$BodyText; contentType=$BodyType} }
    if ($Importance) {      $Params['Importance']         = $Importance}
    if ($Status)     {      $Params['Status']             = $Status}
    if ($Recurrence) {      $Params['Recurrence']         = $Recurrence ;  if (-not $DueDateTime) {
                            $DueDateTime                  =  [datetime]::Today.AddDays(1)}
    }
    if ($ReminderDateTime)  {$Params['ReminderDateTime']  = (ConvertTo-GraphDateTimeTimeZone $ReminderDateTime)}
    if ($CompletedDateTime) {$Params['CompletedDateTime'] = (ConvertTo-GraphDateTimeTimeZone $CompletedDateTime)}
    if ($DueDateTime)       {$Params['DueDateTime']       = (ConvertTo-GraphDateTimeTimeZone $DueDateTime)}
    if ($force -or $pscmdlet.ShouldProcess("Task update")) {
        Microsoft.Graph.Users.private\Update-MgUserTodoListTask_UpdateExpanded @params
    }
}

function Remove-GraphToDoTask {
    [cmdletbinding(SupportsShouldProcess=$true,ConfirmImpact='High')]
    Param (
    [Parameter(mandatory=$true,ValueFromPipelineByPropertyName =$true, ValueFromPipeline=$true)]
    [alias('ID')]
    $Task,

    [Parameter(ValueFromPipelineByPropertyName=$true)]
    [alias('TodoTaskListId','ListID')]
    $ToDoList,

    [Parameter(ValueFromPipelineByPropertyName=$true)]
    [string]$UserId =  $global:GraphUser,

    [switch]$Force
    )
    if (-not $Task.ListID -and -not $ToDoList) {
        Write-Warning "Could not obtain Task list ID" ; return
    }
    elseif (-not $ToDoList) {$ToDoList = $task.ListID}

    if ((-not $userID)-and -not ($Task.userid -or $ToDoList.userID )) {
        Write-Warning "Could not obtain Task list ID" ; return
    }
    elseif ((-not $PSBoundParameters['userID']) -and $Task.userid )     {$userID   = $Task.userId}
    elseif ((-not $PSBoundParameters['userID']) -and $ToDoList.userid ) {$userID   = $ToDoList.userId}

    if ($ToDoList.ID)      {$ToDoList = $ToDoList.Id}
    if ($Task.Title)       {$Title    = $Task.title}
    if ($Task.id)          {$Task     = $Task.id}

    $Params =  @{
        TodoTaskId      = $Task
        UserId          = $UserId
        TodoTaskListId  = $ToDoList
    }
    if ($force -or $pscmdlet.ShouldProcess($Title,'Task deletion')) {
            Microsoft.Graph.Users.private\Remove-MgUserTodoListTask_Delete @Params
    }
}

function Remove-GraphToDoList {
    [cmdletbinding(SupportsShouldProcess=$true,ConfirmImpact='High')]
    Param (
    [Parameter(mandatory=$true,ValueFromPipelineByPropertyName =$true, ValueFromPipeline=$true)]
    [alias('TodoTaskListId','ListID')]
    $ToDoList,

    [Parameter(ValueFromPipelineByPropertyName=$true)]
    [string]$UserId =  $global:GraphUser,

    [switch]$Force
    )

    if ((-not $userID)-and -not ($ToDoList.userID )) {
        Write-Warning "Could not obtain Task list ID" ; return
    }
    elseif ((-not $PSBoundParameters['userID']) -and $ToDoList.userid )     {$userID   = $ToDoList.userId}
    if ($ToDoList.Displayname)  {$Title    = $ToDoList.Displayname}
    if ($ToDoList.ID)           {$ToDoList = $ToDoList.Id}

    $Params =  @{
        UserId          = $UserId
        TodoTaskListId  = $ToDoList
    }
    if ($force -or $pscmdlet.ShouldProcess($Title,'Delete whole to-do list')) {
            Microsoft.Graph.Users.private\Remove-MgUserTodoList_Delete @Params
    }
}

function Get-GraphRecurrence {
param(
    [ValidateRange(1,31)]
    [int]$DayOfMonth = 1,

    [ValidateSet('sunday', 'monday', 'tuesday', 'wednesday', 'thursday', 'friday', 'saturday')]
    [String[]]$DaysOfWeek = @(),

    [ValidateSet('sunday', 'monday', 'tuesday', 'wednesday', 'thursday', 'friday', 'saturday')]
    [String]$FirstDayOfWeek ='sunday',

    [ValidateSet('first', 'second', 'third', 'fourth', 'last')]
    [string]$Index  ="first",

    [int]$Interval = 1,

    [ValidateRange(1,12)]
    [int]$Month,

    [validateSet('daily', 'weekly', 'absoluteMonthly', 'relativeMonthly', 'absoluteYearly', 'relativeYearly')]
    [string]$Type = 'daily',

    #The number of times to repeat the event. Required and must be positive if type is numbered.
    $NumberOfOccurrences = 0 ,
    [DateTime]$startDate = ([datetime]::now),
    [DateTime]$EndDate,
    # 'Time zone for the startDate and endDate properties. Optional. If not specified, the time zone of the event is used.'
    [string]$RecurrenceTimeZone
)
    if ($endDate) {
        $range =  New-Object -TypeName MicrosoftGraphRecurrenceRange -Property @{
            numberOfOccurrences = $numberOfOccurrences
            startDate           = ($startDate.ToString('yyyy-MM-dd') )
            endDate             = ($EndDate.ToString(  'yyyy-MM-dd') )
            recurrenceTimeZone  = $RecurrenceTimeZone
            type                = 'endDate'
        }
    }
    elseif ($numberOfOccurrences) {
        $range =  New-Object -TypeName MicrosoftGraphRecurrenceRange -Property @{
            numberOfOccurrences = $numberOfOccurrences
            startDate           = ($startDate.ToString('yyyy-MM-dd') )
            type                = 'numbered'
        }
    }
    else {
        $range =  New-Object -TypeName MicrosoftGraphRecurrenceRange -Property @{
            startDate           = ($startDate.ToString('yyyy-MM-dd') )
            type                = 'noEnd'
        }
    }
    $pattern = New-Object -TypeName MicrosoftGraphRecurrencePattern -Property @{
        dayOfMonth     = $DayOfMonth
        daysOfWeek     = $DaysOfWeek
        firstDayOfWeek = $FirstDayOfWeek
        index          = $Index
        interval       = $Interval
        month          = $month
        type           = $type
    }
    New-object -TypeName MicrosoftGraphPatternedRecurrence -Property @{
            pattern   = $pattern
            range     = $range
    }
}

function ConvertTo-GraphDateTimeTimeZone {
    param ([dateTime]$d)
        New-object MicrosoftGraphDateTimeZone -Property @{
                Datetime = $d.ToString('yyyy-MM-ddTHH:mm:ss')
                Timezone = (Get-TimeZone).id

    }
>>>>>>> 8e81e91d
}<|MERGE_RESOLUTION|>--- conflicted
+++ resolved
@@ -687,8 +687,6 @@
 
 }
 
-<<<<<<< HEAD
-=======
 function Remove-GraphUser  {
       <#
       .Synopsis
@@ -727,7 +725,6 @@
     }
 }
 
->>>>>>> 8e81e91d
 function Find-GraphPeople  {
     <#
        .Synopsis
@@ -790,13 +787,9 @@
         #Disables any prompt for confirmation
         [switch]$Force,
         #Supresses output of Added, Removed, or No action messages for each row in the file.
-<<<<<<< HEAD
-        [switch]$Quiet
-=======
         [switch]$Quiet,
         #Fields which are lists will be split at , or ; by default but a replacement split expression may be given
         [String]$ListSeparator = '\s*,\s*|\s*;\s*'
->>>>>>> 8e81e91d
     )
     begin {
         $list = @()
@@ -811,29 +804,6 @@
         if (-not $Quiet) { $InformationPreference = 'continue'  }
 
         foreach ($user in $list) {
-<<<<<<< HEAD
-            $upn = $user.DisplayName
-            $exists = (Microsoft.Graph.Users.private\Get-MgUser_List -Filter "userprincipalName eq '$upn'") -as [bool]
-            if (($user.Action -eq 'Remove' -and $exists) -and
-                ($force -or $PSCmdlet.ShouldProcess($upn,"Remove user "))){
-                        Remove-Graphuser -Force -user $upn
-                        Write-Information "Removed user'$upn'"
-            }
-            elseif (($user.Action -eq 'Add' -and -not $exists) -and
-                ($force -or $PSCmdlet.ShouldProcess($upn,"Add new user"))){
-                    $params = @{Force=$true; DisplayName=$user.DisplayName; UserPrincipalName= $user.UserPrincipalName;   }
-                    if ($user.Visibility)             {$params['Visibility'] = $user.Visibility}
-                    if ($user.Description)            {$params['Description'] = $user.Description}
-                    New-GraphUser -
-                    #@params
-
-                    Write-Information "Added user'$upn'"
-            }
-            else {  Write-Information "No action taken for user '$displayName'"}
-        }
-    }
-
-=======
             $upn = $user.UserPrincipalName
             if (-not $upn) {
                 Write-Warning "User was missing a UPN"
@@ -1289,5 +1259,4 @@
                 Timezone = (Get-TimeZone).id
 
     }
->>>>>>> 8e81e91d
 }